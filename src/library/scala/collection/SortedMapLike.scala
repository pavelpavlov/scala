/*                     __                                               *\
**     ________ ___   / /  ___     Scala API                            **
**    / __/ __// _ | / /  / _ |    (c) 2006-2011, LAMP/EPFL             **
**  __\ \/ /__/ __ |/ /__/ __ |    http://scala-lang.org/               **
** /____/\___/_/ |_/____/_/ | |                                         **
**                          |/                                          **
\*                                                                      */



package scala.collection

import generic._

/** A template for maps whose keys are sorted.
 *  To create a concrete sorted map, you need to implement the rangeImpl method,
 *  in addition to those of `MapLike`.
 *
 *  @author Sean McDirmid
 *  @author Martin Odersky
 *  @version 2.8
 *  @since   2.8
 */
trait SortedMapLike[A, +B, +This <: SortedMapLike[A, B, This] with SortedMap[A, B]] extends Sorted[A, This] with MapLike[A, B, This] {
self =>

  def firstKey : A = head._1
  def lastKey : A = last._1

  implicit def ordering: Ordering[A]

  // XXX: implement default version
  def rangeImpl(from : Option[A], until : Option[A]) : This

  override def keySet : SortedSet[A] = new DefaultKeySortedSet

  protected class DefaultKeySortedSet extends super.DefaultKeySet with SortedSet[A] {
    implicit def ordering = self.ordering
    override def + (elem: A): SortedSet[A] = (SortedSet[A]() ++ this + elem)
    override def - (elem: A): SortedSet[A] = (SortedSet[A]() ++ this - elem)
    override def rangeImpl(from : Option[A], until : Option[A]) : SortedSet[A] = {
      val map = self.rangeImpl(from, until)
      new map.DefaultKeySortedSet
    }
  }

  /** Add a key/value pair to this map.
   *  @param    key the key
   *  @param    value the value
   *  @return   A new map with the new binding added to this map
   */
  override def updated[B1 >: B](key: A, value: B1): SortedMap[A, B1] = this+((key, value))

  /** Add a key/value pair to this map.
   *  @param    kv the key/value pair
   *  @return   A new map with the new binding added to this map
   */
  def + [B1 >: B] (kv: (A, B1)): SortedMap[A, B1]

  // todo: Add generic +,-, and so on.

  /** Adds two or more elements to this collection and returns
   *  either the collection itself (if it is mutable), or a new collection
   *  with the added elements.
   *
   *  @param elem1 the first element to add.
   *  @param elem2 the second element to add.
   *  @param elems the remaining elements to add.
   */
  override def + [B1 >: B] (elem1: (A, B1), elem2: (A, B1), elems: (A, B1) *): SortedMap[A, B1] = {
    var m = this + elem1 + elem2;
    for (e <- elems) m = m + e
    m
  }
<<<<<<< HEAD
  
  override def filterKeys(p: A => Boolean): SortedMap[A, B] = new FilteredKeys(p) with SortedMap.Default[A, B] {
    implicit def ordering: Ordering[A] = self.ordering
    override def rangeImpl(from : Option[A], until : Option[A]): SortedMap[A, B] = self.rangeImpl(from, until).filterKeys(p)
  }
  
  override def mapValues[C](f: B => C): SortedMap[A, C] = new MappedValues(f) with SortedMap.Default[A, C] {
    implicit def ordering: Ordering[A] = self.ordering
    override def rangeImpl(from : Option[A], until : Option[A]): SortedMap[A, C] = self.rangeImpl(from, until).mapValues(f)
  }
  
}



=======

  /** Adds a number of elements provided by a traversable object
   *  and returns a new collection with the added elements.
   *
   *  @param xs     the traversable object.
   */
  override def ++[B1 >: B](xs: GenTraversableOnce[(A, B1)]): SortedMap[A, B1] =
    ((repr: SortedMap[A, B1]) /: xs.seq) (_ + _)
}
>>>>>>> 6f08c06a
<|MERGE_RESOLUTION|>--- conflicted
+++ resolved
@@ -72,7 +72,6 @@
     for (e <- elems) m = m + e
     m
   }
-<<<<<<< HEAD
   
   override def filterKeys(p: A => Boolean): SortedMap[A, B] = new FilteredKeys(p) with SortedMap.Default[A, B] {
     implicit def ordering: Ordering[A] = self.ordering
@@ -84,12 +83,6 @@
     override def rangeImpl(from : Option[A], until : Option[A]): SortedMap[A, C] = self.rangeImpl(from, until).mapValues(f)
   }
   
-}
-
-
-
-=======
-
   /** Adds a number of elements provided by a traversable object
    *  and returns a new collection with the added elements.
    *
@@ -97,5 +90,8 @@
    */
   override def ++[B1 >: B](xs: GenTraversableOnce[(A, B1)]): SortedMap[A, B1] =
     ((repr: SortedMap[A, B1]) /: xs.seq) (_ + _)
+  
 }
->>>>>>> 6f08c06a
+
+
+
