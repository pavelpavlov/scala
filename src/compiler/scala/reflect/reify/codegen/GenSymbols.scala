package scala.reflect.reify
package codegen

import scala.reflect.internal.Flags._

trait GenSymbols {
  self: Reifier =>

  import global._

  /** Symbol table of the reifee.
   *
   *  Keeps track of auxiliary symbols that are necessary for this reification session.
   *  These include:
   *    1) Free vars (terms, types and existentials),
   *    2) Non-locatable symbols (sometimes, e.g. for RefinedTypes, we need to reify these; to do that we create their local copies in the reificode)
   *    3) Non-locatable symbols that are referred by #1, #2 and #3
   *
   *  Exposes three main methods:
   *    1) `syms` that lists symbols belonging to the table,
   *    2) `symXXX` family of methods that provide information about the symbols in the table,
   *    3) `encode` that renders the table into a list of trees (recursively populating #3 and setting up initialization code for #1, #2 and #3)
   */
  def symtab: SymbolTable = state.symtab

  /** Reify a reference to a symbol */
  def reifySymRef(sym: Symbol): Tree = {
    assert(sym != null, "sym is null")
    if (sym == NoSymbol)
      mirrorSelect(nme.NoSymbol)
    else if (sym.isRootPackage)
      mirrorMirrorSelect(nme.RootPackage)
    else if (sym.isRoot)
      mirrorMirrorSelect(nme.RootClass)
    else if (sym.isEmptyPackage)
      mirrorMirrorSelect(nme.EmptyPackage)
    else if (sym.isEmptyPackageClass)
      mirrorMirrorSelect(nme.EmptyPackageClass)
    else if (sym.isModuleClass)
      if (sym.sourceModule.isLocatable) Select(Select(reify(sym.sourceModule), nme.asModule), nme.moduleClass)
      else reifySymDef(sym)
    else if (sym.isPackage)
      mirrorMirrorCall(nme.staticPackage, reify(sym.fullName))
    else if (sym.isLocatable) {
      /** This is a fancy conundrum that stems from the fact that Scala allows
       *  packageless packages and packageless objects with the same names in the same program.
       *
       *  For more details read the docs to staticModule and staticPackage.
       *  Here I'll just provide the examples of how reify works for different kinds of symbols.
       *
       *    // 1) packageless
       *    // packageless classes are non-ambiguous, but modules vs packages might be
       *    // that's why we have separate methods to reify those
       *    // note that staticModule will never resolve to a package if an object is missing and an homonymous package is present and vice versa
       *    // otherwise reification would be unsound
       *    class C => staticClass("C")
       *    object B => staticModule("B")
       *    package B => staticPackage("B")
       *
       *    // 2) classes and modules enclosed in a package
       *    // staticXXX methods always look into parent packages and ignores parent modules, so for fully qualified names they are non-ambiguous
       *    // namely even if there's an object B { class C } next to package B { class C }, then staticClass("B.C") will resolve to a packageful class
       *    // this closely mirrors Scala's behavior, read up the docs to staticModule/staticPackage for more information
       *    package B { class C } => staticClass("B.C")
       *    package B { object B } => staticModule("B.B")
       *    package B { package B } => staticPackage("B.B")
       *
       *    // 3) classes and modules enclosed in a packageless module
       *    // staticClass/staticModule won't look into EmptyPackageClass, so we reify such symbols in a roundabout way
       *    object B { class C } => selectType(staticModule("B"), "C")
       *    object B { object B } => selectType(staticModule("B"), "B")
       *    object B { package B } => impossible
       */
      val hasPackagelessParent = sym.ownerChain.tail.tail exists (_.isEmptyPackageClass)
      if (sym.isStatic && (sym.isClass || sym.isModule) && !hasPackagelessParent) {
        // SI-6238: if applicable, emit references to StandardDefinitions instead of staticClass/staticModule calls
        val resolver = if (sym.isType) nme.staticClass else nme.staticModule
        mirrorMirrorCall(resolver, reify(sym.fullName))
      } else {
        if (reifyDebug) println("Locatable: %s (%s) owned by %s (%s) at %s".format(sym, sym.accurateKindString, sym.owner, sym.owner.accurateKindString, sym.owner.fullNameString))
        val rowner = reify(sym.owner)
        val rname = reify(sym.name.toString)
        if (sym.isType)
          mirrorBuildCall(nme.selectType, rowner, rname)
        else if (sym.isMethod && sym.owner.isClass && sym.owner.info.decl(sym.name).isOverloaded) {
          val index = sym.owner.info.decl(sym.name).alternatives indexOf sym
          assert(index >= 0, sym)
          mirrorBuildCall(nme.selectOverloadedMethod, rowner, rname, reify(index))
        } else
          mirrorBuildCall(nme.selectTerm, rowner, rname)
      }
    } else {
      // todo. make sure that free methods and free local defs work correctly
      if (sym.isExistential) reifySymDef(sym)
      else if (sym.isTerm) reifyFreeTerm(Ident(sym))
      else reifyFreeType(Ident(sym))
    }
  }

  def reifyFreeTerm(binding: Tree): Tree =
    reifyIntoSymtab(binding.symbol) { sym =>
      if (reifyDebug) println("Free term" + (if (sym.isCapturedVariable) " (captured)" else "") + ": " + sym + "(" + sym.accurateKindString + ")")
<<<<<<< HEAD
      val name = newTermName("" + nme.REIFY_FREE_PREFIX + sym.name + (if (sym.isType) nme.REIFY_FREE_THIS_SUFFIX else ""))
=======
      val name = newTermName(nme.REIFY_FREE_PREFIX + sym.name + (if (sym.isType) nme.REIFY_FREE_THIS_SUFFIX else ""))
      // We need to note whether the free value being reified is stable or not to guide subsequent reflective compilation.
      // Here's why reflection compilation needs our help.
      //
      // When dealing with a tree, which contain free values, toolboxes extract those and wrap the entire tree in a Function
      // having parameters defined for every free values in the tree. For example, evaluating
      //
      //   Ident(setTypeSignature(newFreeTerm("x", 2), <Int>))
      //
      // Will generate something like
      //
      //   object wrapper {
      //     def wrapper(x: () => Int) = {
      //       x()
      //     }
      //   }
      //
      // Note that free values get transformed into, effectively, by-name parameters. This is done to make sure
      // that evaluation order is kept intact. And indeed, we cannot just evaluate all free values at once in order
      // to obtain arguments for wrapper.wrapper, because if some of the free values end up being unused during evaluation,
      // we might end up doing unnecessary calculations.
      //
      // So far, so good - we didn't need any flags at all. However, if the code being reified contains path-dependent types,
      // we're in trouble, because valid code like `free.T` ends up being transformed into `free.apply().T`, which won't compile.
      //
      // To overcome this glitch, we note whether a given free term is stable or not (because vars can also end up being free terms).
      // Then, if a free term is stable, we tell the compiler to treat `free.apply()` specially and assume that it's stable.
      if (!sym.isMutable) sym setFlag STABLE
>>>>>>> db5919a7
      if (sym.isCapturedVariable) {
        assert(binding.isInstanceOf[Ident], showRaw(binding))
        val capturedBinding = referenceCapturedVariable(sym)
        Reification(name, capturedBinding, mirrorBuildCall(nme.newFreeTerm, reify(sym.name.toString), capturedBinding, mirrorBuildCall(nme.flagsFromBits, reify(sym.flags)), reify(origin(sym))))
      } else {
        Reification(name, binding, mirrorBuildCall(nme.newFreeTerm, reify(sym.name.toString), binding, mirrorBuildCall(nme.flagsFromBits, reify(sym.flags)), reify(origin(sym))))
      }
    }

  def reifyFreeType(binding: Tree): Tree =
    reifyIntoSymtab(binding.symbol) { sym =>
      if (reifyDebug) println("Free type: %s (%s)".format(sym, sym.accurateKindString))
      state.reificationIsConcrete = false
      val name: TermName = nme.REIFY_FREE_PREFIX append sym.name
      Reification(name, binding, mirrorBuildCall(nme.newFreeType, reify(sym.name.toString), mirrorBuildCall(nme.flagsFromBits, reify(sym.flags)), reify(origin(sym))))
    }

  def reifySymDef(sym: Symbol): Tree =
    reifyIntoSymtab(sym) { sym =>
      if (reifyDebug) println("Sym def: %s (%s)".format(sym, sym.accurateKindString))
      val name: TermName = nme.REIFY_SYMDEF_PREFIX append sym.name
      def reifiedOwner = if (sym.owner.isLocatable) reify(sym.owner) else reifySymDef(sym.owner)
      Reification(name, Ident(sym), mirrorBuildCall(nme.newNestedSymbol, reifiedOwner, reify(sym.name), reify(sym.pos), mirrorBuildCall(nme.flagsFromBits, reify(sym.flags)), reify(sym.isClass)))
    }

  case class Reification(name: Name, binding: Tree, tree: Tree)

  private def reifyIntoSymtab(sym: Symbol)(reificode: Symbol => Reification): Tree = {
    def fromSymtab = symtab symRef sym
    if (fromSymtab == EmptyTree) {
      // reification is lazy, so that we can carefully choose where to evaluate it
      // and we choose this place to be exactly here:
      //
      // reasons:
      // 1) reification happens at maximum once per symbol to prevent repeated reifications
      // 2) reification happens before putting the symbol itself into the symbol table to ensure correct initialization order:
      //    for example, if reification of symbol A refers to reification of symbol B
      //    (this might happen when we're doing `reifySymDef`, which expands into `newNestedSymbol`, which needs `sym.owner`)
      //    then we have to put reification-B into the symbol table before reification-A
      //    so that subsequent code generation that traverses the symbol table in the first-added first-codegenned order
      //    produces valid Scala code (with vals in a block depending only on lexically preceding vals)
      val reification = reificode(sym)
      import reification.{name, binding}
      val tree = reification.tree updateAttachment ReifyBindingAttachment(binding)
      state.symtab += (sym, name.toTermName, tree)
    }
    fromSymtab
  }
}<|MERGE_RESOLUTION|>--- conflicted
+++ resolved
@@ -100,10 +100,7 @@
   def reifyFreeTerm(binding: Tree): Tree =
     reifyIntoSymtab(binding.symbol) { sym =>
       if (reifyDebug) println("Free term" + (if (sym.isCapturedVariable) " (captured)" else "") + ": " + sym + "(" + sym.accurateKindString + ")")
-<<<<<<< HEAD
       val name = newTermName("" + nme.REIFY_FREE_PREFIX + sym.name + (if (sym.isType) nme.REIFY_FREE_THIS_SUFFIX else ""))
-=======
-      val name = newTermName(nme.REIFY_FREE_PREFIX + sym.name + (if (sym.isType) nme.REIFY_FREE_THIS_SUFFIX else ""))
       // We need to note whether the free value being reified is stable or not to guide subsequent reflective compilation.
       // Here's why reflection compilation needs our help.
       //
@@ -131,7 +128,6 @@
       // To overcome this glitch, we note whether a given free term is stable or not (because vars can also end up being free terms).
       // Then, if a free term is stable, we tell the compiler to treat `free.apply()` specially and assume that it's stable.
       if (!sym.isMutable) sym setFlag STABLE
->>>>>>> db5919a7
       if (sym.isCapturedVariable) {
         assert(binding.isInstanceOf[Ident], showRaw(binding))
         val capturedBinding = referenceCapturedVariable(sym)
