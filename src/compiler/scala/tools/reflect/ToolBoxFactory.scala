--- conflicted
+++ resolved
@@ -5,13 +5,7 @@
 import scala.tools.nsc.reporters._
 import scala.tools.nsc.CompilerCommand
 import scala.tools.nsc.io.VirtualDirectory
-<<<<<<< HEAD
 import scala.tools.nsc.util.AbstractFileClassLoader
-=======
-import scala.tools.nsc.interpreter.AbstractFileClassLoader
-import scala.tools.nsc.util.FreshNameCreator
-import scala.tools.nsc.ast.parser.Tokens.EOF
->>>>>>> ba86ac61
 import scala.reflect.internal.Flags._
 import scala.reflect.internal.util.{BatchSourceFile, NoSourceFile, NoFile}
 import java.lang.{Class => jClass}
@@ -281,14 +275,7 @@
         reporter.reset()
         val file = new BatchSourceFile("<toolbox>", code)
         val unit = new CompilationUnit(file)
-<<<<<<< HEAD
         val parsed = newUnitParser(unit).parseStats()
-=======
-        phase = run.parserPhase
-        val parser = new syntaxAnalyzer.UnitParser(unit)
-        val parsed = parser.templateStats()
-        parser.accept(EOF)
->>>>>>> ba86ac61
         throwIfErrors()
         parsed match {
           case Nil => EmptyTree
@@ -406,11 +393,7 @@
     }
 
     def compile(tree: u.Tree): () => Any = {
-<<<<<<< HEAD
       if (compiler.settings.verbose) println("importing "+tree)
-=======
-      if (compiler.settings.verbose.value) println("importing "+tree)
->>>>>>> ba86ac61
       val ctree: compiler.Tree = importer.importTree(tree)
 
       if (compiler.settings.verbose) println("compiling "+ctree)
