/* NSC -- new Scala compiler
 * Copyright 2005-2011 LAMP/EPFL
 * @author
 */

package scala.tools.nsc
package transform

import symtab.Flags._
import scala.collection.{ mutable, immutable }

/*<export> */
/** - uncurry all symbol and tree types (@see UnCurryPhase) -- this includes normalizing all proper types.
 *  - for every curried parameter list:  (ps_1) ... (ps_n) ==> (ps_1, ..., ps_n)
 *  - for every curried application: f(args_1)...(args_n) ==> f(args_1, ..., args_n)
 *  - for every type application: f[Ts] ==> f[Ts]() unless followed by parameters
 *  - for every use of a parameterless function: f ==> f()  and  q.f ==> q.f()
 *  - for every def-parameter:  x: => T ==> x: () => T
 *  - for every use of a def-parameter: x ==> x.apply()
 *  - for every argument to a def parameter `x: => T':
 *      if argument is not a reference to a def parameter:
 *        convert argument `e` to (expansion of) `() => e'
 *  - for every repeated Scala parameter `x: T*' --> x: Seq[T].
 *  - for every repeated Java parameter `x: T...' --> x: Array[T], except:
 *    if T is an unbounded abstract type, replace --> x: Array[Object]
 *  - for every argument list that corresponds to a repeated Scala parameter
 *       (a_1, ..., a_n) => (Seq(a_1, ..., a_n))
 *  - for every argument list that corresponds to a repeated Java parameter
 *       (a_1, ..., a_n) => (Array(a_1, ..., a_n))
 *  - for every argument list that is an escaped sequence
 *       (a_1:_*) => (a_1) (possibly converted to sequence or array, as needed)
 *  - convert implicit method types to method types
 *  - convert non-trivial catches in try statements to matches
 *  - convert non-local returns to throws with enclosing try statements.
 */
/*</export> */
abstract class UnCurry extends InfoTransform
                          with reflect.internal.transform.UnCurry
                          with TypingTransformers with ast.TreeDSL {
  val global: Global               // need to repeat here because otherwise last mixin defines global as
                                   // SymbolTable. If we had DOT this would not be an issue
  import global._                  // the global environment
  import definitions._             // standard classes and methods
  import CODE._

  val phaseName: String = "uncurry"

  def newTransformer(unit: CompilationUnit): Transformer = new UnCurryTransformer(unit)
  override def changesBaseClasses = false

// ------ Type transformation --------------------------------------------------------

// uncurry and uncurryType expand type aliases

  /** Traverse tree omitting local method definitions.
   *  If a `return` is encountered, set `returnFound` to true.
   *  Used for MSIL only.
   */
  private object lookForReturns extends Traverser {
    var returnFound = false
    override def traverse(tree: Tree): Unit =  tree match {
      case Return(_) => returnFound = true
      case DefDef(_, _, _, _, _, _) => ;
      case _ => super.traverse(tree)
    }
    def found(tree: Tree) = {
      returnFound = false
      traverse(tree)
      returnFound
    }
  }

  class UnCurryTransformer(unit: CompilationUnit) extends TypingTransformer(unit) {

    private var needTryLift = false
    private var inPattern = false
    private var inConstructorFlag = 0L
    private val byNameArgs = new mutable.HashSet[Tree]
    private val noApply = new mutable.HashSet[Tree]
    private val newMembers = mutable.ArrayBuffer[Tree]()
    private val repeatedParams = mutable.Map[Symbol, List[ValDef]]()

    @inline private def withInPattern[T](value: Boolean)(body: => T): T = {
      inPattern = value
      try body
      finally inPattern = !value
    }

    private lazy val serialVersionUIDAnnotation =
      AnnotationInfo(SerialVersionUIDAttr.tpe, List(Literal(Constant(0))), List())

    private var nprinted = 0

    override def transform(tree: Tree): Tree = try { //debug
      postTransform(mainTransform(tree))
    } catch {
      case ex: Throwable =>
        if (nprinted < 10) {
          Console.println("exception when traversing " + tree)
          nprinted += 1
        }
        throw ex
    }

    /* Is tree a reference `x` to a call by name parameter that needs to be converted to
     * x.apply()? Note that this is not the case if `x` is used as an argument to another
     * call by name parameter.
     */
    def isByNameRef(tree: Tree): Boolean =
      tree.isTerm && tree.hasSymbol &&
      isByNameParamType(tree.symbol.tpe) &&
      !byNameArgs(tree)

    /** Uncurry a type of a tree node.
     *  This function is sensitive to whether or not we are in a pattern -- when in a pattern
     *  additional parameter sections of a case class are skipped.
     */
    def uncurryTreeType(tp: Type): Type = tp match {
      case MethodType(params, MethodType(params1, restpe)) if inPattern =>
        uncurryTreeType(MethodType(params, restpe))
      case _ =>
        uncurry(tp)
    }

// ------- Handling non-local returns -------------------------------------------------

    /** The type of a non-local return expression with given argument type */
    private def nonLocalReturnExceptionType(argtype: Type) =
      appliedType(NonLocalReturnControlClass.typeConstructor, List(argtype))

    /** A hashmap from method symbols to non-local return keys */
    private val nonLocalReturnKeys = new mutable.HashMap[Symbol, Symbol]

    /** Return non-local return key for given method */
    private def nonLocalReturnKey(meth: Symbol) =
      nonLocalReturnKeys.getOrElseUpdate(meth,
        meth.newValue(unit.freshTermName("nonLocalReturnKey"), meth.pos, SYNTHETIC) setInfo ObjectClass.tpe
      )

    /** Generate a non-local return throw with given return expression from given method.
     *  I.e. for the method's non-local return key, generate:
     *
     *    throw new NonLocalReturnControl(key, expr)
     *  todo: maybe clone a pre-existing exception instead?
     *  (but what to do about exceptions that miss their targets?)
     */
    private def nonLocalReturnThrow(expr: Tree, meth: Symbol) =
      localTyper.typed {
        Throw(
          New(
            TypeTree(nonLocalReturnExceptionType(expr.tpe)),
            List(List(Ident(nonLocalReturnKey(meth)), expr))))
      }

    /** Transform (body, key) to:
     *
     *  {
     *    val key = new Object()
     *    try {
     *      body
     *    } catch {
     *      case ex: NonLocalReturnControl[_] =>
     *        if (ex.key().eq(key)) ex.value()
     *        else throw ex
     *    }
     *  }
     */
    private def nonLocalReturnTry(body: Tree, key: Symbol, meth: Symbol) = {
      localTyper.typed {
        val extpe = nonLocalReturnExceptionType(meth.tpe.finalResultType)
        val ex = meth.newValue(nme.ex, body.pos) setInfo extpe
        val pat = Bind(ex,
                       Typed(Ident(nme.WILDCARD),
                             AppliedTypeTree(Ident(NonLocalReturnControlClass),
                                             List(Bind(tpnme.WILDCARD,
                                                       EmptyTree)))))
        val rhs =
          If(
            Apply(
              Select(
                Apply(Select(Ident(ex), "key"), List()),
                Object_eq),
              List(Ident(key))),
            Apply(
              TypeApply(
                Select(
                  Apply(Select(Ident(ex), "value"), List()),
                  Any_asInstanceOf),
                List(TypeTree(meth.tpe.finalResultType))),
              List()),
            Throw(Ident(ex)))
        val keyDef = ValDef(key, New(TypeTree(ObjectClass.tpe), List(List())))
        val tryCatch = Try(body, List(CaseDef(pat, EmptyTree, rhs)), EmptyTree)
        Block(List(keyDef), tryCatch)
      }
    }

// ------ Transforming anonymous functions and by-name-arguments ----------------

    /** Undo eta expansion for parameterless and nullary methods */
    def deEta(fun: Function): Tree = fun match {
      case Function(List(), Apply(expr, List())) if treeInfo.isExprSafeToInline(expr) =>
        if (expr hasSymbolWhich (_.isLazy))
          fun
        else
          expr
      case Function(List(), expr) if isByNameRef(expr) =>
        noApply += expr
        expr
      case _ =>
        fun
    }


    /*  Transform a function node (x_1,...,x_n) => body of type FunctionN[T_1, .., T_N, R] to
     *
     *    class $anon() extends AbstractFunctionN[T_1, .., T_N, R] with Serializable {
     *      def apply(x_1: T_1, ..., x_N: T_n): R = body
     *    }
     *    new $anon()
     *
     *  transform a function node (x => body) of type PartialFunction[T, R] where
     *    body = expr match { case P_i if G_i => E_i }_i=1..n
     *  to:
     *
     *    class $anon() extends PFLiteral[T, R] with Serializable {
     *      def applyOrElse[T1 <: T, R1 >: R](x: T1, default: T1 => R1): R1 = (expr: @unchecked) match {
     *        case P_1 if G_1 => E_1
     *        ...
     *        case P_n if G_n => E_n
     *        case _ => default.apply(x)
     *      }
     *      def isDefinedAt(x: T): boolean = (x: @unchecked) match {
     *        case P_1 if G_1 => true
     *        ...
     *        case P_n if G_n => true
     *        case _ => false
     *      }
     *    }
     *    new $anon()
     *
     *  However, if one of the patterns P_i if G_i is a default pattern,
     *  then generate instead:
     *
     *    class $anon() extends XPFLiteral[T, R] with Serializable {
     *      def apply(x: T): R = (expr: @unchecked) match {
     *        case P_1 if G_1 => E_1
     *        ...
     *        case P_n if G_n => true
     *      }
     *    }
     *    new $anon()
     */
    def transformFunction(fun: Function): Tree = {
      val fun1 = deEta(fun)
      def owner = fun.symbol.owner
      def targs = fun.tpe.typeArgs
      def isPartial = fun.tpe.typeSymbol == PartialFunctionClass
      def isExhaustive = treeInfo.hasDefaultCase(fun)
      def isApplyOrElse = isPartial && !isExhaustive

      if (fun1 ne fun) fun1
      else {
        val (formals, restpe) = (targs.init, targs.last)

        val anonClass = owner.newAnonymousFunctionClass(fun.pos, inConstructorFlag)
        def parents =
          if (isFunctionType(fun.tpe)) List(abstractFunctionForFunctionType(fun.tpe), SerializableClass.tpe)
          else if (isPartial && !isExhaustive) List(appliedType(PFLiteralClass.typeConstructor, targs), SerializableClass.tpe)
          else if (isPartial && isExhaustive) List(appliedType(XPFLiteralClass.typeConstructor, targs), SerializableClass.tpe)
          else List(ObjectClass.tpe, fun.tpe, SerializableClass.tpe)
<<<<<<< HEAD
        anonClass setInfo ClassInfoType(parents, new Scope, anonClass)
        anonClass.addAnnotation(serialVersionUIDAnnotation)
        
        def enterApplyX(applyMethod: MethodSymbol) {
          anonClass.info.decls enter applyMethod
          fun.vparams foreach (_.symbol.owner = applyMethod)
          new ChangeOwnerTraverser(fun.symbol, applyMethod) traverse fun.body
        }

        def applyMethodDef() = {
          val m = anonClass.newMethod(fun.pos, nme.apply) setFlag FINAL
          m setInfo MethodType(m newSyntheticValueParams formals, restpe)
          enterApplyX(m)
=======

        anonClass setInfo ClassInfoType(parents, newScope, anonClass)
        val applyMethod = anonClass.newMethod(nme.apply, fun.pos, FINAL) 
        applyMethod setInfoAndEnter MethodType(applyMethod newSyntheticValueParams formals, restpe)
        anonClass addAnnotation serialVersionUIDAnnotation

        fun.vparams foreach (_.symbol.owner = applyMethod)
        fun.body.changeOwner(fun.symbol -> applyMethod)
>>>>>>> cc9d089f

          val body = localTyper.typedPos(fun.pos) { gen.mkUncheckedMatch(fun.body) }
          // Have to repack the type to avoid mismatches when existentials
          // appear in the result - see SI-4869.
          val applyResultType = localTyper.packedType(body, m)
          DefDef(Modifiers(m.flags), nme.apply, Nil, List(fun.vparams), TypeTree(applyResultType), body) setSymbol m
        }

        def applyOrElseMethodDef() = {
          val List(argtpe) = formals
          val m = anonClass.newMethod(fun.pos, nme.applyOrElse) setFlag (FINAL | OVERRIDE)
          val A1 = m.newTypeParameter(newTypeName("A1")) setInfo TypeBounds.upper(argtpe)
          val B1 = m.newTypeParameter(newTypeName("B1")) setInfo TypeBounds.lower(restpe)
          val defaultType = appliedType(FunctionClass(1).typeConstructor, List(A1.tpe, B1.tpe))
          val newParams = m newSyntheticValueParams List(A1.tpe, defaultType)
          val List(mArg, mDefault) = newParams

          m setInfo polyType(List(A1, B1), MethodType(newParams, B1.tpe))
          enterApplyX(m)

          val body = localTyper.typedPos(fun.pos) {
            Block(List(ValDef(fun.vparams.head.symbol, Ident(mArg))),
              gen.mkUncheckedMatch(gen.withDefaultCase(fun.body, { _ =>
                Apply(Select(Ident(mDefault), defaultType.member(nme.apply)), List(Ident(mArg)))
              }))
            )
          }

          DefDef(Modifiers(m.flags), m.name, m.typeParams map TypeDef, List(newParams map ValDef),
            TypeTree(B1.tpe), body) setSymbol m
        }

        def isDefinedAtMethodDef() = {
<<<<<<< HEAD
          val isDefinedAtName = nme.isDefinedAt
          val m = anonClass.newMethod(fun.pos, isDefinedAtName) setFlag FINAL
          m setInfo MethodType(m newSyntheticValueParams formals, BooleanClass.tpe)
          anonClass.info.decls enter m
          val vparam = fun.vparams.head.symbol
          val idparam = m.paramss.head.head
          val substParam = new TreeSymSubstituter(List(vparam), List(idparam))
=======
          val isDefinedAtName = {
            if (anonClass.info.member(nme._isDefinedAt) != NoSymbol) nme._isDefinedAt
            else nme.isDefinedAt
          }
          val m      = anonClass.newMethod(isDefinedAtName, fun.pos, FINAL)
          val params = m newSyntheticValueParams formals
          m setInfoAndEnter MethodType(params, BooleanClass.tpe)

          val substParam = new TreeSymSubstituter(fun.vparams map (_.symbol), params)
>>>>>>> cc9d089f
          def substTree[T <: Tree](t: T): T = substParam(resetLocalAttrs(t))

          // waiting here until we can mix case classes and extractors reliably (i.e., when virtpatmat becomes the default)
          // object VirtPatmatOpt {
          //   object Last {
          //     def unapply[T](xs: List[T]) = xs.lastOption
          //   }
          //   // keep this in synch by what's generated by combineCases/runOrElse
          //   object MatcherBlock {
          //     def unapply(matcher: Tree): Option[(ValDef, ValDef, ValDef, ValDef, List[Tree])] = matcher match { // TODO: BUG the unapplySeq version of the case below does not seem to work in virtpatmat??
          //       case Block((zero: ValDef) :: (x: ValDef) :: (matchRes: ValDef) :: (keepGoing: ValDef) :: stats, _) => Some(zero, x, matchRes, keepGoing, stats)
          //       case _ => None
          //     }
          //   }
          //   // TODO: virtpatmat use case: would be nice if could abstract over the repeated pattern more easily
          //   // case Block(Last(P)) =>
          //   // case P =>
          //   def unapply(matcher: Tree): Option[(ValDef, ValDef, ValDef, ValDef, List[Tree], Tree => Tree)] = matcher match {
          //     case MatcherBlock(zero, x, matchRes, keepGoing, stats) => Some(zero, x, matchRes, keepGoing, stats, identity[Tree])
          //     case Block(outerStats, MatcherBlock(zero, x, matchRes, keepGoing, stats)) => Some(zero, x, matchRes, keepGoing, stats, inner => Block(outerStats, inner))
          //     case b => treeBrowser browse b; None
          //   }
          // }

          // TODO: optimize duplication, but make sure ValDef's introduced by wrap are treated correctly
          def dupMatch(selector: Tree, cases: List[CaseDef], wrap: Match => Tree = identity) = {
            def transformCase(cdef: CaseDef): CaseDef =
              CaseDef(cdef.pat, cdef.guard, Literal(Constant(true)))
            def defaultCase = CaseDef(Ident(nme.WILDCARD), EmptyTree, Literal(Constant(false)))

            gen.mkUncheckedMatch(
              if (cases exists treeInfo.isDefaultCase) Literal(Constant(true))
              else substTree(wrap(Match(selector, (cases map transformCase) :+ defaultCase)).duplicate)
            )
          }

          def dupVirtMatch(zero: ValDef, x: ValDef, matchRes: ValDef, keepGoing: ValDef, stats: List[Tree], wrap: Block => Tree = identity) = {
            object dropMatchResAssign extends Transformer {
              // override val treeCopy = newStrictTreeCopier // will duplicate below
              override def transform(tree: Tree): Tree = tree match {
                // don't compute the result of the match -- remove the block for the RHS (emitted by pmgen.one), except for the assignment to keepGoing
                case Block(List(matchRes, ass@Assign(keepGoingLhs, falseLit)), zero) if keepGoingLhs.symbol eq keepGoing.symbol =>
                  Block(List(ass), zero)
                case _ =>
                  super.transform(tree)
              }
            }
            val statsNoMatchRes: List[Tree] = stats map (dropMatchResAssign.transform) toList
            val idaBlock = wrap(Block(
              zero ::
              x ::
              /* drop matchRes def */
              keepGoing ::
              statsNoMatchRes,
              NOT(REF(keepGoing.symbol)) // replace `if (keepGoing) throw new MatchError(...) else matchRes` by `!keepGoing`
            ))
            substTree(idaBlock.duplicate) // duplicate on block as a whole to ensure valdefs are properly cloned and substed            
          }

          DefDef(m, (fun.body: @unchecked) match {
            case Match(selector, cases) =>
              dupMatch(selector, cases)
            case Block((vd: ValDef) :: Nil, Match(selector, cases)) => // can't factor this out using an extractor due to bugs in the old pattern matcher
              dupMatch(selector, cases, m => Block(List(vd), m))
            // virtpatmat -- TODO: find a better way to keep this in synch with the code generated by patmatvirtualizer
            case Apply(Apply(TypeApply(Select(tgt, nme.runOrElse), targs), args_scrut), args_pm) if opt.virtPatmat =>
              object noOne extends Transformer {
                override val treeCopy = newStrictTreeCopier // must duplicate everything
                val one = tgt.tpe member newTermName("one")
                override def transform(tree: Tree): Tree = tree match {
                  case Apply(fun, List(a)) if fun.symbol == one =>
                    // blow one's argument away since all we want to know is whether the match succeeds or not
                    // (the alternative, making `one` CBN, would entail moving away from Option)
                    Apply(fun.duplicate, List(gen.mkZeroContravariantAfterTyper(a.tpe)))
                  case _ =>
                    super.transform(tree)
                }
              }
              substTree(Apply(Apply(TypeApply(Select(tgt.duplicate, tgt.tpe.member(newTermName("isSuccess"))), targs map (_.duplicate)), args_scrut map (_.duplicate)), args_pm map (noOne.transform)))
            // for the optimized version of virtpatmat
            case Block((zero: ValDef) :: (x: ValDef) :: (matchRes: ValDef) :: (keepGoing: ValDef) :: stats, _) if opt.virtPatmat =>
              dupVirtMatch(zero, x, matchRes, keepGoing, stats)
            case Block(outerStats, Block((zero: ValDef) :: (x: ValDef) :: (matchRes: ValDef) :: (keepGoing: ValDef) :: stats, _)) if opt.virtPatmat =>  // can't factor this out using an extractor due to bugs in the old pattern matcher
              dupVirtMatch(zero, x, matchRes, keepGoing, stats, m => Block(outerStats, m))
            // case other =>
            //   treeBrowser browse other
          })
        }

        val members =
          if (isApplyOrElse) List(isDefinedAtMethodDef(), applyOrElseMethodDef())
          else List(applyMethodDef())

        localTyper.typedPos(fun.pos) {
          Block(
            List(ClassDef(anonClass, NoMods, List(List()), List(List()), members, fun.pos)),
            Typed(
              New(TypeTree(anonClass.tpe), List(List())),
              TypeTree(fun.tpe)))
        }
      }
    }

    def transformArgs(pos: Position, fun: Symbol, args: List[Tree], formals: List[Type]) = {
      val isJava = fun.isJavaDefined
      def transformVarargs(varargsElemType: Type) = {
        def mkArrayValue(ts: List[Tree], elemtp: Type) =
          ArrayValue(TypeTree(elemtp), ts) setType arrayType(elemtp)

        // when calling into scala varargs, make sure it's a sequence.
        def arrayToSequence(tree: Tree, elemtp: Type) = {
          atPhase(phase.next) {
            localTyper.typedPos(pos) {
              val pt = arrayType(elemtp)
              val adaptedTree = // might need to cast to Array[elemtp], as arrays are not covariant
                if (tree.tpe <:< pt) tree
                else gen.mkCastArray(tree, elemtp, pt)

              gen.mkWrapArray(adaptedTree, elemtp)
            }
          }
        }

        // when calling into java varargs, make sure it's an array - see bug #1360
        def sequenceToArray(tree: Tree) = {
          val toArraySym = tree.tpe member nme.toArray
          assert(toArraySym != NoSymbol)
          def getManifest(tp: Type): Tree = {
            val manifestOpt = localTyper.findManifest(tp, false)
            // Don't want bottom types getting any further than this (SI-4024)
            if (tp.typeSymbol.isBottomClass) getManifest(AnyClass.tpe)
            else if (!manifestOpt.tree.isEmpty) manifestOpt.tree
            else if (tp.bounds.hi ne tp) getManifest(tp.bounds.hi)
            else localTyper.getManifestTree(tree, tp, false)
          }
          atPhase(phase.next) {
            localTyper.typedPos(pos) {
              Apply(gen.mkAttributedSelect(tree, toArraySym),
                    List(getManifest(tree.tpe.baseType(TraversableClass).typeArgs.head)))
            }
          }
        }

        var suffix: Tree =
          if (treeInfo isWildcardStarArgList args) {
            val Typed(tree, _) = args.last;
            if (isJava)
              if (tree.tpe.typeSymbol == ArrayClass) tree
              else sequenceToArray(tree)
            else
              if (tree.tpe.typeSymbol isSubClass TraversableClass) tree   // @PP: I suspect this should be SeqClass
              else arrayToSequence(tree, varargsElemType)
          }
          else {
            def mkArray = mkArrayValue(args drop (formals.length - 1), varargsElemType)
            if (isJava || inPattern) mkArray
            else if (args.isEmpty) gen.mkNil  // avoid needlessly double-wrapping an empty argument list
            else arrayToSequence(mkArray, varargsElemType)
          }

        atPhase(phase.next) {
          if (isJava && isPrimitiveArray(suffix.tpe) && isArrayOfSymbol(fun.tpe.params.last.tpe, ObjectClass)) {
            suffix = localTyper.typedPos(pos) {
              gen.mkRuntimeCall(nme.toObjectArray, List(suffix))
            }
          }
        }
        args.take(formals.length - 1) :+ (suffix setType formals.last)
      }

      val args1 = if (isVarArgTypes(formals)) transformVarargs(formals.last.typeArgs.head) else args

      map2(formals, args1) { (formal, arg) =>
        if (!isByNameParamType(formal)) {
          arg
        } else if (isByNameRef(arg)) {
          byNameArgs += arg
          arg setType functionType(List(), arg.tpe)
        } else {
          if (opt.verboseDebug) {
            val posstr  = arg.pos.source.path + ":" + arg.pos.line
            val permstr = if (fun.isPrivate) "private" else "notprivate"
            log("byname | %s | %s | %s".format(posstr, fun.fullName, permstr))
          }

          val result = localTyper.typed(
            Function(Nil, arg) setPos arg.pos).asInstanceOf[Function]
          new ChangeOwnerTraverser(currentOwner, result.symbol).traverse(arg)
          transformFunction(result)
        }
      }
    }

    /** For removing calls to specially designated methods.
     */
    def elideIntoUnit(tree: Tree): Tree = Literal(Constant()) setPos tree.pos setType UnitClass.tpe
    def isElidable(tree: Tree) = {
      val sym = treeInfo.methPart(tree).symbol
      // XXX settings.noassertions.value temporarily retained to avoid
      // breakage until a reasonable interface is settled upon.
      sym != null && sym.elisionLevel.exists(x => x < settings.elidebelow.value || settings.noassertions.value) && {
        log("Eliding call from " + tree.symbol.owner + " to " + sym + " based on its elision threshold of " + sym.elisionLevel.get)
        true
      }
    }

// ------ The tree transformers --------------------------------------------------------

    def mainTransform(tree: Tree): Tree = {
      @inline def withNeedLift(needLift: Boolean)(f: => Tree): Tree = {
        val saved = needTryLift
        needTryLift = needLift
        try f
        finally needTryLift = saved
      }

      /** A try or synchronized needs to be lifted anyway for MSIL if it contains
       *  return statements. These are disallowed in the CLR. By lifting
       *  such returns will be converted to throws.
       */
      def shouldBeLiftedAnyway(tree: Tree) = false && // buggy, see #1981
        forMSIL && lookForReturns.found(tree)

      /** Transform tree `t` to { def f = t; f } where `f` is a fresh name
       */
      def liftTree(tree: Tree) = {
        debuglog("lifting tree at: " + (tree.pos))
        val sym = currentOwner.newMethod(unit.freshTermName("liftedTree"), tree.pos)
        sym.setInfo(MethodType(List(), tree.tpe))
        tree.changeOwner(currentOwner -> sym)
        localTyper.typedPos(tree.pos)(Block(
          List(DefDef(sym, List(Nil), tree)),
          Apply(Ident(sym), Nil)
        ))
      }

      def withInConstructorFlag(inConstructorFlag: Long)(f: => Tree): Tree = {
        val saved = this.inConstructorFlag
        this.inConstructorFlag = inConstructorFlag
        try f
        finally this.inConstructorFlag = saved
      }

      if (isElidable(tree)) elideIntoUnit(tree)
      else tree match {
        case dd @ DefDef(mods, name, tparams, vparamss, tpt, rhs) =>
          if (dd.symbol hasAnnotation VarargsClass) saveRepeatedParams(dd)
          withNeedLift(false) {
            if (tree.symbol.isClassConstructor) {
              atOwner(tree.symbol) {
                val rhs1 = (rhs: @unchecked) match {
                  case Block(stats, expr) =>
                    def transformInConstructor(stat: Tree) =
                      withInConstructorFlag(INCONSTRUCTOR) { transform(stat) }
                    val presupers = treeInfo.preSuperFields(stats) map transformInConstructor
                    val rest = stats drop presupers.length
                    val supercalls = rest take 1 map transformInConstructor
                    val others = rest drop 1 map transform
                    treeCopy.Block(rhs, presupers ::: supercalls ::: others, transform(expr))
                }
                treeCopy.DefDef(
                  tree, mods, name, transformTypeDefs(tparams),
                  transformValDefss(vparamss), transform(tpt), rhs1)
              }
            } else {
              super.transform(tree)
            }
          }
        case ValDef(_, _, _, rhs) =>
          val sym = tree.symbol
          if (sym eq NoSymbol) throw new IllegalStateException("Encountered Valdef without symbol: "+ tree + " in "+ unit)
          // a local variable that is mutable and free somewhere later should be lifted
          // as lambda lifting (coming later) will wrap 'rhs' in an Ref object.
          if (!sym.owner.isSourceMethod)
            withNeedLift(true) { super.transform(tree) }
          else
            super.transform(tree)
/*
        case Apply(Select(Block(List(), Function(vparams, body)), nme.apply), args) =>
          // perform beta-reduction; this helps keep view applications small
          println("beta-reduce1: "+tree)
          withNeedLift(true) {
            mainTransform(new TreeSubstituter(vparams map (_.symbol), args).transform(body))
          }

        case Apply(Select(Function(vparams, body), nme.apply), args) =>
//        if (List.forall2(vparams, args)((vparam, arg) => treeInfo.isAffineIn(body) ||
//                                        treeInfo.isExprSafeToInline(arg))) =>
          // perform beta-reduction; this helps keep view applications small
          println("beta-reduce2: "+tree)
          withNeedLift(true) {
            mainTransform(new TreeSubstituter(vparams map (_.symbol), args).transform(body))
          }
*/
        case UnApply(fn, args) =>
          val fn1 = withInPattern(false)(transform(fn))
          val args1 = transformTrees(fn.symbol.name match {
            case nme.unapply    => args
            case nme.unapplySeq => transformArgs(tree.pos, fn.symbol, args, analyzer.unapplyTypeListFromReturnTypeSeq(fn.tpe))
            case _              => sys.error("internal error: UnApply node has wrong symbol")
          })
          treeCopy.UnApply(tree, fn1, args1)

        case Apply(fn, args) =>
          if (fn.symbol == Object_synchronized && shouldBeLiftedAnyway(args.head))
            transform(treeCopy.Apply(tree, fn, List(liftTree(args.head))))
          else
            withNeedLift(true) {
              val formals = fn.tpe.paramTypes
              treeCopy.Apply(tree, transform(fn), transformTrees(transformArgs(tree.pos, fn.symbol, args, formals)))
            }

        case Assign(Select(_, _), _) =>
          withNeedLift(true) { super.transform(tree) }

        case Assign(lhs, _) if lhs.symbol.owner != currentMethod || lhs.symbol.hasFlag(LAZY | ACCESSOR) =>
          withNeedLift(true) { super.transform(tree) }

        case Try(block, catches, finalizer) =>
          if (needTryLift || shouldBeLiftedAnyway(tree)) transform(liftTree(tree))
          else super.transform(tree)

        case CaseDef(pat, guard, body) =>
          val pat1 = withInPattern(true)(transform(pat))
          treeCopy.CaseDef(tree, pat1, transform(guard), transform(body))

        case fun @ Function(_, _) =>
          mainTransform(transformFunction(fun))

        case Template(_, _, _) =>
          withInConstructorFlag(0) { super.transform(tree) }

        case _ =>
          val tree1 = super.transform(tree)
          if (isByNameRef(tree1)) {
            val tree2 = tree1 setType functionType(Nil, tree1.tpe)
            return {
              if (noApply contains tree2) tree2
              else localTyper.typedPos(tree1.pos)(Apply(Select(tree2, nme.apply), Nil))
            }
          }
          tree1
      }
    } setType {
      assert(tree.tpe != null, tree + " tpe is null")
      uncurryTreeType(tree.tpe)
    }

    def postTransform(tree: Tree): Tree = atPhase(phase.next) {
      def applyUnary(): Tree = {
        // TODO_NMT: verify that the inner tree of a type-apply also gets parens if the
        // whole tree is a polymorphic nullary method application
        def removeNullary() = tree.tpe match {
          case MethodType(_, _)           => tree
          case tp                         => tree setType MethodType(Nil, tp.resultType)
        }
        if (tree.symbol.isMethod && !tree.tpe.isInstanceOf[PolyType])
          gen.mkApplyIfNeeded(removeNullary())
        else if (tree.isType)
          TypeTree(tree.tpe) setPos tree.pos
        else
          tree
      }

      tree match {
        /* Some uncurry post transformations add members to templates.
         * When inside a template, the following sequence is available:
         * - newMembers
         * Any entry in this sequence will be added into the template
         * once the template transformation has finished.
         *
         * In particular, this case will add:
         * - synthetic Java varargs forwarders for repeated parameters
         */
        case Template(parents, self, body) =>
          localTyper = typer.atOwner(tree, currentClass)
          val tmpl = if (!forMSIL || forMSIL) {
            treeCopy.Template(tree, parents, self, transformTrees(newMembers.toList) ::: body)
          } else super.transform(tree).asInstanceOf[Template]
          newMembers.clear
          tmpl
        case dd @ DefDef(mods, name, tparams, vparamss, tpt, rhs) =>
          val rhs1 = nonLocalReturnKeys.get(tree.symbol) match {
            case None => rhs
            case Some(k) => atPos(rhs.pos)(nonLocalReturnTry(rhs, k, tree.symbol))
          }
          val flatdd = treeCopy.DefDef(tree, mods, name, tparams, List(vparamss.flatten), tpt, rhs1)
          if (dd.symbol hasAnnotation VarargsClass) addJavaVarargsForwarders(dd, flatdd, tree)
          flatdd
        case Try(body, catches, finalizer) =>
          if (catches forall treeInfo.isCatchCase) tree
          else {
            val exname = unit.freshTermName("ex$")
            val cases =
              if ((catches exists treeInfo.isDefaultCase) || (catches.last match {  // bq: handle try { } catch { ... case ex:Throwable => ...}
                    case CaseDef(Typed(Ident(nme.WILDCARD), tpt), EmptyTree, _) if (tpt.tpe =:= ThrowableClass.tpe) =>
                      true
                    case CaseDef(Bind(_, Typed(Ident(nme.WILDCARD), tpt)), EmptyTree, _) if (tpt.tpe =:= ThrowableClass.tpe) =>
                      true
                    case _ =>
                      false
                  })) catches
              else catches :+ CaseDef(Ident(nme.WILDCARD), EmptyTree, Throw(Ident(exname)))
            val catchall =
              atPos(tree.pos) {
                CaseDef(
                  Bind(exname, Ident(nme.WILDCARD)),
                  EmptyTree,
                  Match(Ident(exname), cases))
              }
            debuglog("rewrote try: " + catches + " ==> " + catchall);
            val catches1 = localTyper.typedCases(
              tree, List(catchall), ThrowableClass.tpe, WildcardType)
            treeCopy.Try(tree, body, catches1, finalizer)
          }
        case Apply(Apply(fn, args), args1) =>
          treeCopy.Apply(tree, fn, args ::: args1)
        case Ident(name) =>
          assert(name != tpnme.WILDCARD_STAR)
          applyUnary()
        case Select(_, _) | TypeApply(_, _) =>
          applyUnary()
        case Return(expr) if (tree.symbol != currentOwner.enclMethod || currentOwner.isLazy) =>
          debuglog("non local return in "+tree.symbol+" from "+currentOwner.enclMethod)
          atPos(tree.pos)(nonLocalReturnThrow(expr, tree.symbol))
        case TypeTree() =>
          tree
        case _ =>
          if (tree.isType) TypeTree(tree.tpe) setPos tree.pos else tree
      }
    }

    /* Analyzes repeated params if method is annotated as `varargs`.
     * If the repeated params exist, it saves them into the `repeatedParams` map,
     * which is used later.
     */
    private def saveRepeatedParams(dd: DefDef): Unit =
      if (dd.symbol.isConstructor)
        unit.error(dd.symbol.pos, "A constructor cannot be annotated with a `varargs` annotation.")
      else treeInfo.repeatedParams(dd) match {
        case Nil  =>
          unit.error(dd.symbol.pos, "A method without repeated parameters cannot be annotated with the `varargs` annotation.")
        case reps =>
          repeatedParams(dd.symbol) = reps
      }

    /* Called during post transform, after the method argument lists have been flattened.
     * It looks for the method in the `repeatedParams` map, and generates a Java-style
     * varargs forwarder. It then adds the forwarder to the `newMembers` sequence.
     */
    private def addJavaVarargsForwarders(dd: DefDef, flatdd: DefDef, tree: Tree): Unit = {
      if (!repeatedParams.contains(dd.symbol))
        return

      def toSeqType(tp: Type): Type = {
        val arg = elementType(ArrayClass, tp)
        seqType(arg)
      }
      def toArrayType(tp: Type): Type = {
        val arg = elementType(SeqClass, tp)
        // to prevent generation of an `Object` parameter from `Array[T]` parameter later
        // as this would crash the Java compiler which expects an `Object[]` array for varargs
        //   e.g.        def foo[T](a: Int, b: T*)
        //   becomes     def foo[T](a: Int, b: Array[Object])
        //   instead of  def foo[T](a: Int, b: Array[T]) ===> def foo[T](a: Int, b: Object)
        arrayType(
          if (arg.typeSymbol.isTypeParameterOrSkolem) ObjectClass.tpe
          else arg
        )
      }

      val reps          = repeatedParams(dd.symbol)
      val rpsymbols     = reps.map(_.symbol).toSet
      val theTyper      = typer.atOwner(tree, currentClass)
      val flatparams    = flatdd.vparamss.head

      // create the type
      val forwformals = flatparams map {
        case p if rpsymbols(p.symbol) => toArrayType(p.symbol.tpe)
        case p                        => p.symbol.tpe
      }
      val forwresult = dd.symbol.tpe.finalResultType
      val forwformsyms = map2(forwformals, flatparams)((tp, oldparam) =>
        currentClass.newValueParameter(oldparam.name, oldparam.symbol.pos).setInfo(tp)
      )
      def mono = MethodType(forwformsyms, forwresult)
      val forwtype = dd.symbol.tpe match {
        case MethodType(_, _) => mono
        case PolyType(tps, _) => PolyType(tps, mono)
      }

      // create the symbol
      val forwsym = currentClass.newMethod(dd.name, dd.pos, VARARGS | SYNTHETIC | flatdd.symbol.flags) setInfo forwtype

      // create the tree
      val forwtree = theTyper.typedPos(dd.pos) {
        val locals = map2(forwsym ARGS, flatparams) {
          case (_, fp) if !rpsymbols(fp.symbol) => null
          case (argsym, fp)                     =>
            Block(Nil,
              gen.mkCast(
                gen.mkWrapArray(Ident(argsym), elementType(ArrayClass, argsym.tpe)),
                seqType(elementType(SeqClass, fp.symbol.tpe))
              )
            )
        }
        val seqargs = map2(locals, forwsym ARGS) {
          case (null, argsym) => Ident(argsym)
          case (l, _)         => l
        }
        val end = if (forwsym.isConstructor) List(UNIT) else Nil

        DEF(forwsym) === BLOCK(
          Apply(gen.mkAttributedRef(flatdd.symbol), seqargs) :: end : _*
        )
      }

      // check if the method with that name and those arguments already exists in the template
      currentClass.info.member(forwsym.name).alternatives.find(s => s != forwsym && s.tpe.matches(forwsym.tpe)) match {
        case Some(s) => unit.error(dd.symbol.pos,
                                   "A method with a varargs annotation produces a forwarder method with the same signature "
                                   + s.tpe + " as an existing method.")
        case None =>
          // enter symbol into scope
          currentClass.info.decls enter forwsym

          // add the method to `newMembers`
          newMembers += forwtree
      }
    }
  }
}<|MERGE_RESOLUTION|>--- conflicted
+++ resolved
@@ -219,18 +219,21 @@
      *    }
      *    new $anon()
      *
-     *  transform a function node (x => body) of type PartialFunction[T, R] where
-     *    body = expr match { case P_i if G_i => E_i }_i=1..n
+     *  transform a function node (x0 => body) of type PartialFunction[A, B] where
+     *    body = x0 match { case P_i if G_i => E_i }_i=1..n
      *  to:
      *
-     *    class $anon() extends PFLiteral[T, R] with Serializable {
-     *      def applyOrElse[T1 <: T, R1 >: R](x: T1, default: T1 => R1): R1 = (expr: @unchecked) match {
-     *        case P_1 if G_1 => E_1
-     *        ...
-     *        case P_n if G_n => E_n
-     *        case _ => default.apply(x)
+     *    class $anon() extends PFLiteral[A, B] with Serializable {
+     *      def applyOrElse[A1 <: A, B1 >: B](x: A1, default: A1 => B1): B1 = {
+     *        val x0: A = x
+     *        (x0: @unchecked) match {
+     *          case P_1 if G_1 => E_1
+     *          ...
+     *          case P_n if G_n => E_n
+     *          case _ => default.apply(x)
+     *        }
      *      }
-     *      def isDefinedAt(x: T): boolean = (x: @unchecked) match {
+     *      def isDefinedAt(x: A): boolean = (x: @unchecked) match {
      *        case P_1 if G_1 => true
      *        ...
      *        case P_n if G_n => true
@@ -242,11 +245,11 @@
      *  However, if one of the patterns P_i if G_i is a default pattern,
      *  then generate instead:
      *
-     *    class $anon() extends XPFLiteral[T, R] with Serializable {
-     *      def apply(x: T): R = (expr: @unchecked) match {
+     *    class $anon() extends XPFLiteral[A, B] with Serializable {
+     *      def apply(x: A): B = (x: @unchecked) match {
      *        case P_1 if G_1 => E_1
      *        ...
-     *        case P_n if G_n => true
+     *        case P_n if G_n => E_n
      *      }
      *    }
      *    new $anon()
@@ -261,38 +264,25 @@
 
       if (fun1 ne fun) fun1
       else {
-        val (formals, restpe) = (targs.init, targs.last)
-
         val anonClass = owner.newAnonymousFunctionClass(fun.pos, inConstructorFlag)
         def parents =
           if (isFunctionType(fun.tpe)) List(abstractFunctionForFunctionType(fun.tpe), SerializableClass.tpe)
           else if (isPartial && !isExhaustive) List(appliedType(PFLiteralClass.typeConstructor, targs), SerializableClass.tpe)
           else if (isPartial && isExhaustive) List(appliedType(XPFLiteralClass.typeConstructor, targs), SerializableClass.tpe)
           else List(ObjectClass.tpe, fun.tpe, SerializableClass.tpe)
-<<<<<<< HEAD
-        anonClass setInfo ClassInfoType(parents, new Scope, anonClass)
-        anonClass.addAnnotation(serialVersionUIDAnnotation)
+
+        anonClass setInfo ClassInfoType(parents, newScope, anonClass)
+        anonClass addAnnotation serialVersionUIDAnnotation
         
-        def enterApplyX(applyMethod: MethodSymbol) {
-          anonClass.info.decls enter applyMethod
+        def enterApplyMethod(applyMethod: MethodSymbol, methodType: Type) {
+          applyMethod setInfoAndEnter methodType
           fun.vparams foreach (_.symbol.owner = applyMethod)
-          new ChangeOwnerTraverser(fun.symbol, applyMethod) traverse fun.body
+          fun.body.changeOwner(fun.symbol -> applyMethod)
         }
 
         def applyMethodDef() = {
-          val m = anonClass.newMethod(fun.pos, nme.apply) setFlag FINAL
-          m setInfo MethodType(m newSyntheticValueParams formals, restpe)
-          enterApplyX(m)
-=======
-
-        anonClass setInfo ClassInfoType(parents, newScope, anonClass)
-        val applyMethod = anonClass.newMethod(nme.apply, fun.pos, FINAL) 
-        applyMethod setInfoAndEnter MethodType(applyMethod newSyntheticValueParams formals, restpe)
-        anonClass addAnnotation serialVersionUIDAnnotation
-
-        fun.vparams foreach (_.symbol.owner = applyMethod)
-        fun.body.changeOwner(fun.symbol -> applyMethod)
->>>>>>> cc9d089f
+          val m = anonClass.newMethod(nme.apply, fun.pos, FINAL) 
+          enterApplyMethod(m, MethodType(m newSyntheticValueParams targs.init, targs.last))
 
           val body = localTyper.typedPos(fun.pos) { gen.mkUncheckedMatch(fun.body) }
           // Have to repack the type to avoid mismatches when existentials
@@ -302,16 +292,15 @@
         }
 
         def applyOrElseMethodDef() = {
-          val List(argtpe) = formals
-          val m = anonClass.newMethod(fun.pos, nme.applyOrElse) setFlag (FINAL | OVERRIDE)
+          val List(argtpe, restpe) = targs
+          val m = anonClass.newMethod(nme.applyOrElse, fun.pos, FINAL | OVERRIDE)
           val A1 = m.newTypeParameter(newTypeName("A1")) setInfo TypeBounds.upper(argtpe)
           val B1 = m.newTypeParameter(newTypeName("B1")) setInfo TypeBounds.lower(restpe)
           val defaultType = appliedType(FunctionClass(1).typeConstructor, List(A1.tpe, B1.tpe))
           val newParams = m newSyntheticValueParams List(A1.tpe, defaultType)
           val List(mArg, mDefault) = newParams
 
-          m setInfo polyType(List(A1, B1), MethodType(newParams, B1.tpe))
-          enterApplyX(m)
+          enterApplyMethod(m, polyType(List(A1, B1), MethodType(newParams, B1.tpe)))
 
           val body = localTyper.typedPos(fun.pos) {
             Block(List(ValDef(fun.vparams.head.symbol, Ident(mArg))),
@@ -326,25 +315,11 @@
         }
 
         def isDefinedAtMethodDef() = {
-<<<<<<< HEAD
-          val isDefinedAtName = nme.isDefinedAt
-          val m = anonClass.newMethod(fun.pos, isDefinedAtName) setFlag FINAL
-          m setInfo MethodType(m newSyntheticValueParams formals, BooleanClass.tpe)
-          anonClass.info.decls enter m
-          val vparam = fun.vparams.head.symbol
-          val idparam = m.paramss.head.head
-          val substParam = new TreeSymSubstituter(List(vparam), List(idparam))
-=======
-          val isDefinedAtName = {
-            if (anonClass.info.member(nme._isDefinedAt) != NoSymbol) nme._isDefinedAt
-            else nme.isDefinedAt
-          }
-          val m      = anonClass.newMethod(isDefinedAtName, fun.pos, FINAL)
-          val params = m newSyntheticValueParams formals
+          val m      = anonClass.newMethod(nme.isDefinedAt, fun.pos, FINAL)
+          val params = m newSyntheticValueParams targs.init
           m setInfoAndEnter MethodType(params, BooleanClass.tpe)
 
           val substParam = new TreeSymSubstituter(fun.vparams map (_.symbol), params)
->>>>>>> cc9d089f
           def substTree[T <: Tree](t: T): T = substParam(resetLocalAttrs(t))
 
           // waiting here until we can mix case classes and extractors reliably (i.e., when virtpatmat becomes the default)
