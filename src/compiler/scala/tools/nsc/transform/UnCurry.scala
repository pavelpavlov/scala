--- conflicted
+++ resolved
@@ -210,7 +210,6 @@
      *    body = x0 match { case P_i if G_i => E_i }_i=1..n
      *  to:
      *
-<<<<<<< HEAD
      *    class $anon() extends PFLiteral[A, B] with Serializable {
      *      def applyOrElse[A1 <: A, B1 >: B](x: A1, default: A1 => B1): B1 = {
      *        val x0: A = x
@@ -222,16 +221,6 @@
      *        }
      *      }
      *      def isDefinedAt(x: A): boolean = (x: @unchecked) match {
-=======
-     *    class $anon() extends AbstractPartialFunction[T, R] with Serializable {
-     *      def apply(x: T): R = (expr: @unchecked) match {
-     *        case P_1 if G_1 => E_1
-     *        ...
-     *        case P_n if G_n => true
-     *        case _ => this.missingCase(expr)
-     *      }
-     *      def _isDefinedAt(x: T): boolean = (x: @unchecked) match {
->>>>>>> c0e9e75b
      *        case P_1 if G_1 => true
      *        ...
      *        case P_n if G_n => true
@@ -241,11 +230,7 @@
      *    new $anon()
      *
      *  However, if one of the patterns P_i if G_i is a default pattern,
-<<<<<<< HEAD
      *  then generate instead:
-=======
-     *  drop the last default clause in the definition of `apply` and generate for `_isDefinedAt` instead
->>>>>>> c0e9e75b
      *
      *    class $anon() extends XPFLiteral[A, B] with Serializable {
      *      def apply(x: A): B = (x: @unchecked) match {
@@ -267,11 +252,7 @@
       // if the function was eta-expanded, it's not a match without a selector
       if (fun1 ne fun) fun1
       else {
-<<<<<<< HEAD
-=======
         assert(!(opt.virtPatmat && isPartial)) // empty-selector matches have already been translated into instantiations of anonymous (partial) functions
-        val (formals, restpe) = (targs.init, targs.last)
->>>>>>> c0e9e75b
         val anonClass = owner.newAnonymousFunctionClass(fun.pos, inConstructorFlag)
         def parents =
           if (isFunctionType(fun.tpe)) List(abstractFunctionForFunctionType(fun.tpe), SerializableClass.tpe)
@@ -280,11 +261,6 @@
           else List(ObjectClass.tpe, fun.tpe, SerializableClass.tpe)
 
         anonClass setInfo ClassInfoType(parents, newScope, anonClass)
-<<<<<<< HEAD
-=======
-        val applyMethod = anonClass.newMethod(nme.apply, fun.pos, FINAL)
-        applyMethod setInfoAndEnter MethodType(applyMethod newSyntheticValueParams formals, restpe)
->>>>>>> c0e9e75b
         anonClass addAnnotation serialVersionUIDAnnotation
         
         def enterApplyMethod(applyMethod: MethodSymbol, methodType: Type) {
