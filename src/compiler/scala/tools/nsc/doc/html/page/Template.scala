--- conflicted
+++ resolved
@@ -8,16 +8,11 @@
 package html
 package page
 
-<<<<<<< HEAD
-=======
 import base._
 import base.comment._
 
 import model._
 import model.diagram._
-import diagram._
-
->>>>>>> 9ddb4cf4
 import scala.xml.{ NodeSeq, Text, UnprefixedAttribute }
 import scala.language.postfixOps
 
