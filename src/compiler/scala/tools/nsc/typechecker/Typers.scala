--- conflicted
+++ resolved
@@ -4927,23 +4927,15 @@
         var block1 = typed(tree.block, pt)
         var catches1 = typedCases(tree.catches, ThrowableClass.tpe, pt)
 
-<<<<<<< HEAD
-        for (cdef <- catches1; if treeInfo catchesThrowable cdef) {
-          val name = (treeInfo assignedNameOfPattern cdef).decoded
-          context.warning(cdef.pat.pos,
-            s"""|This catches all Throwables, which often has undesirable consequences.
-                |If intentional, use `case $name : Throwable` to clear this warning.""".stripMargin
-          )
-=======
         for (cdef <- catches1 if !isPastTyper && cdef.guard.isEmpty) {
           def warn(name: Name) = context.warning(cdef.pat.pos, s"This catches all Throwables. If this is really intended, use `case ${name.decoded} : Throwable` to clear this warning.")
           def unbound(t: Tree) = t.symbol == null || t.symbol == NoSymbol
           cdef.pat match {
             case Bind(name, i @ Ident(_)) if unbound(i) => warn(name)
-            case i @ Ident(name) if unbound(i) => warn(name)
-            case _ =>
->>>>>>> ac432bcd
-          }
+            case i @ Ident(name) if unbound(i)          => warn(name)
+            case _                                      =>
+          }
+        }
 
         val finalizer1 =
           if (tree.finalizer.isEmpty) tree.finalizer
