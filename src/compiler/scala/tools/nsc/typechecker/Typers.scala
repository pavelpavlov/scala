/* NSC -- new Scala compiler
 * Copyright 2005-2013 LAMP/EPFL
 * @author  Martin Odersky
 */

// Added: Sat Oct 7 16:08:21 2006
//todo: use inherited type info also for vars and values

// Added: Thu Apr 12 18:23:58 2007
//todo: disallow C#D in superclass
//todo: treat :::= correctly
package scala.tools.nsc
package typechecker

import scala.collection.mutable
import scala.reflect.internal.util.{ BatchSourceFile, Statistics, shortClassOfInstance }
import mutable.ListBuffer
import symtab.Flags._
import Mode._

// Suggestion check whether we can do without priming scopes with symbols of outer scopes,
// like the IDE does.
/** This trait provides methods to assign types to trees.
 *
 *  @author  Martin Odersky
 *  @version 1.0
 */
trait Typers extends Adaptations with Tags {
  self: Analyzer =>

  import global._
  import definitions._
  import TypersStats._

  final def forArgMode(fun: Tree, mode: Mode) =
    if (treeInfo.isSelfOrSuperConstrCall(fun)) mode | SCCmode
    else mode

  // namer calls typer.computeType(rhs) on DefDef / ValDef when tpt is empty. the result
  // is cached here and re-used in typedDefDef / typedValDef
  // Also used to cache imports type-checked by namer.
  val transformed = new mutable.HashMap[Tree, Tree]

  final val shortenImports = false

  def resetTyper() {
    //println("resetTyper called")
    resetContexts()
    resetImplicits()
    transformed.clear()
    clearDocComments()
  }

  object UnTyper extends Traverser {
    override def traverse(tree: Tree) = {
      if (tree.canHaveAttrs) {
        tree.clearType()
        if (tree.hasSymbolField) tree.symbol = NoSymbol
      }
      super.traverse(tree)
    }
  }

  sealed abstract class SilentResult[+T] {
    @inline final def map[U](f: T => U): SilentResult[U] = this match {
      case SilentResultValue(value) => SilentResultValue(f(value))
      case x: SilentTypeError       => x
    }
    @inline final def filter(p: T => Boolean): SilentResult[T] = this match {
      case SilentResultValue(value) if !p(value) => SilentTypeError(TypeErrorWrapper(new TypeError(NoPosition, "!p")))
      case _                                     => this
  }
    @inline final def orElse[T1 >: T](f: AbsTypeError => T1): T1 = this match {
      case SilentResultValue(value) => value
      case SilentTypeError(err)     => f(err)
    }
  }
  case class SilentTypeError(err: AbsTypeError) extends SilentResult[Nothing] { }
  case class SilentResultValue[+T](value: T) extends SilentResult[T] { }

  def newTyper(context: Context): Typer = new NormalTyper(context)

  private class NormalTyper(context : Context) extends Typer(context)

  // A transient flag to mark members of anonymous classes
  // that are turned private by typedBlock
  private final val SYNTHETIC_PRIVATE = TRANS_FLAG

  private final val InterpolatorCodeRegex  = """\$\{.*?\}""".r
  private final val InterpolatorIdentRegex = """\$\w+""".r

  // To enable decent error messages when the typer crashes.
  // TODO - this only catches trees which go through def typed,
  // but there are all kinds of back ways - typedClassDef, etc. etc.
  // Funnel everything through one doorway.
  var lastTreeToTyper: Tree = EmptyTree

  // when true:
  //  - we may virtualize matches (if -Xexperimental and there's a suitable __match in scope)
  //  - we synthesize PartialFunction implementations for `x => x match {...}` and `match {...}` when the expected type is PartialFunction
  // this is disabled by: interactive compilation (we run it for scaladoc due to SI-5933)
  protected def newPatternMatching = true // presently overridden in the presentation compiler

  abstract class Typer(context0: Context) extends TyperDiagnostics with Adaptation with Tag with TyperContextErrors {
    import context0.unit
    import typeDebug.{ ptTree, ptBlock, ptLine }
    import TyperErrorGen._

    /** Overridden to false in scaladoc and/or interactive. */
    def canAdaptConstantTypeToLiteral = true
    def canTranslateEmptyListToNil    = true
    def missingSelectErrorTree(tree: Tree, qual: Tree, name: Name): Tree = tree

    def typedDocDef(docDef: DocDef, mode: Mode, pt: Type): Tree =
      typed(docDef.definition, mode, pt)

    val infer = new Inferencer(context0) {
      override def isCoercible(tp: Type, pt: Type): Boolean = undoLog undo { // #3281
        tp.isError || pt.isError ||
        context0.implicitsEnabled && // this condition prevents chains of views
        inferView(EmptyTree, tp, pt, reportAmbiguous = false) != EmptyTree
      }
    }

    /** Find implicit arguments and pass them to given tree.
     */
    def applyImplicitArgs(fun: Tree): Tree = fun.tpe match {
      case MethodType(params, _) =>
        val argResultsBuff = new ListBuffer[SearchResult]()
        val argBuff = new ListBuffer[Tree]()
        // paramFailed cannot be initialized with params.exists(_.tpe.isError) because that would
        // hide some valid errors for params preceding the erroneous one.
        var paramFailed = false
        var mkArg: (Name, Tree) => Tree = (_, tree) => tree

        // DEPMETTODO: instantiate type vars that depend on earlier implicit args (see adapt (4.1))
        //
        // apply the substitutions (undet type param -> type) that were determined
        // by implicit resolution of implicit arguments on the left of this argument
        for(param <- params) {
          var paramTp = param.tpe
          for(ar <- argResultsBuff)
            paramTp = paramTp.subst(ar.subst.from, ar.subst.to)

          val res = if (paramFailed || (paramTp.isError && {paramFailed = true; true})) SearchFailure else inferImplicit(fun, paramTp, context.reportErrors, isView = false, context)
          argResultsBuff += res

          if (res.isSuccess) {
            argBuff += mkArg(param.name, res.tree)
          } else {
            mkArg = gen.mkNamedArg // don't pass the default argument (if any) here, but start emitting named arguments for the following args
            if (!param.hasDefault && !paramFailed) {
              context.errBuffer.find(_.kind == ErrorKinds.Divergent) match {
                case Some(divergentImplicit) =>
                  // DivergentImplicit error has higher priority than "no implicit found"
                  // no need to issue the problem again if we are still in silent mode
                  if (context.reportErrors) {
                    context.issue(divergentImplicit)
                    context.condBufferFlush(_.kind  == ErrorKinds.Divergent)
                  }
                case None =>
                  NoImplicitFoundError(fun, param)
              }
              paramFailed = true
            }
            /* else {
             TODO: alternative (to expose implicit search failure more) -->
             resolve argument, do type inference, keep emitting positional args, infer type params based on default value for arg
             for (ar <- argResultsBuff) ar.subst traverse defaultVal
             val targs = exprTypeArgs(context.undetparams, defaultVal.tpe, paramTp)
             substExpr(tree, tparams, targs, pt)
            }*/
          }
        }

        val args = argBuff.toList
        for (ar <- argResultsBuff) {
          ar.subst traverse fun
          for (arg <- args) ar.subst traverse arg
        }

        new ApplyToImplicitArgs(fun, args) setPos fun.pos
      case ErrorType =>
        fun
    }

    def inferView(tree: Tree, from: Type, to: Type, reportAmbiguous: Boolean): Tree =
      inferView(tree, from, to, reportAmbiguous, saveErrors = true)

    /** Infer an implicit conversion (`view`) between two types.
     *  @param tree             The tree which needs to be converted.
     *  @param from             The source type of the conversion
     *  @param to               The target type of the conversion
     *  @param reportAmbiguous  Should ambiguous implicit errors be reported?
     *                          False iff we search for a view to find out
     *                          whether one type is coercible to another.
     *  @param saveErrors       Should ambiguous and divergent implicit errors that were buffered
     *                          during the inference of a view be put into the original buffer.
     *                          False iff we don't care about them.
     */
    def inferView(tree: Tree, from: Type, to: Type, reportAmbiguous: Boolean, saveErrors: Boolean): Tree = {
      debuglog("infer view from "+from+" to "+to)//debug
      if (isPastTyper) EmptyTree
      else from match {
        case MethodType(_, _) => EmptyTree
        case OverloadedType(_, _) => EmptyTree
        case PolyType(_, _) => EmptyTree
        case _ =>
          def wrapImplicit(from: Type): Tree = {
            val result = inferImplicit(tree, functionType(from.withoutAnnotations :: Nil, to), reportAmbiguous, isView = true, context, saveAmbiguousDivergent = saveErrors)
            if (result.subst != EmptyTreeTypeSubstituter) {
              result.subst traverse tree
              notifyUndetparamsInferred(result.subst.from, result.subst.to)
            }
            result.tree
          }
          wrapImplicit(from) orElse wrapImplicit(byNameType(from))
      }
    }

    import infer._

    private var namerCache: Namer = null
    def namer = {
      if ((namerCache eq null) || namerCache.context != context)
        namerCache = newNamer(context)
      namerCache
    }

    var context = context0
    def context1 = context

    def dropExistential(tp: Type): Type = tp match {
      case ExistentialType(tparams, tpe) =>
        new SubstWildcardMap(tparams).apply(tp)
      case TypeRef(_, sym, _) if sym.isAliasType =>
        val tp0 = tp.dealias
        if (tp eq tp0) {
          debugwarn(s"dropExistential did not progress dealiasing $tp, see SI-7126")
          tp
        } else {
          val tp1 = dropExistential(tp0)
          if (tp1 eq tp0) tp else tp1
        }
      case _ => tp
    }

    /** Check that `tree` is a stable expression.
     */
    def checkStable(tree: Tree): Tree = (
      if (treeInfo.isExprSafeToInline(tree)) tree
      else if (tree.isErrorTyped) tree
      else UnstableTreeError(tree)
    )

    /** Would tree be a stable (i.e. a pure expression) if the type
     *  of its symbol was not volatile?
     */
    protected def isStableExceptVolatile(tree: Tree) = {
      tree.hasSymbolField && tree.symbol != NoSymbol && tree.tpe.isVolatile &&
      { val savedTpe = tree.symbol.info
        val savedSTABLE = tree.symbol getFlag STABLE
        tree.symbol setInfo AnyRefClass.tpe
        tree.symbol setFlag STABLE
        val result = treeInfo.isExprSafeToInline(tree)
        tree.symbol setInfo savedTpe
        tree.symbol setFlag savedSTABLE
        result
      }
    }
    private def errorNotClass(tpt: Tree, found: Type)  = { ClassTypeRequiredError(tpt, found); false }
    private def errorNotStable(tpt: Tree, found: Type) = { TypeNotAStablePrefixError(tpt, found); false }

    /** Check that `tpt` refers to a non-refinement class type */
    def checkClassType(tpt: Tree): Boolean = {
      val tpe = unwrapToClass(tpt.tpe)
      isNonRefinementClassType(tpe) || errorNotClass(tpt, tpe)
    }

    /** Check that `tpt` refers to a class type with a stable prefix. */
    def checkStablePrefixClassType(tpt: Tree): Boolean = {
      val tpe = unwrapToStableClass(tpt.tpe)
      def prefixIsStable = {
        def checkPre = tpe match {
          case TypeRef(pre, _, _) => pre.isStable || errorNotStable(tpt, pre)
          case _                  => false
        }
        // A type projection like X#Y can get by the stable check if the
        // prefix is singleton-bounded, so peek at the tree too.
        def checkTree = tpt match {
          case SelectFromTypeTree(qual, _)  => isSingleType(qual.tpe) || errorNotClass(tpt, tpe)
          case _                            => true
        }
        checkPre && checkTree
      }

      (    (isNonRefinementClassType(tpe) || errorNotClass(tpt, tpe))
        && (isPastTyper || prefixIsStable)
      )
    }

    /** Check that type `tp` is not a subtype of itself.
     */
    def checkNonCyclic(pos: Position, tp: Type): Boolean = {
      def checkNotLocked(sym: Symbol) = {
        sym.initialize.lockOK || { CyclicAliasingOrSubtypingError(pos, sym); false }
      }
      tp match {
        case TypeRef(pre, sym, args) =>
          checkNotLocked(sym) &&
          ((!sym.isNonClassType) || checkNonCyclic(pos, appliedType(pre.memberInfo(sym), args), sym))
          // @M! info for a type ref to a type parameter now returns a polytype
          // @M was: checkNonCyclic(pos, pre.memberInfo(sym).subst(sym.typeParams, args), sym)

        case SingleType(pre, sym) =>
          checkNotLocked(sym)
        case st: SubType =>
          checkNonCyclic(pos, st.supertype)
        case ct: CompoundType =>
          ct.parents forall (x => checkNonCyclic(pos, x))
        case _ =>
          true
      }
    }

    def checkNonCyclic(pos: Position, tp: Type, lockedSym: Symbol): Boolean = try {
      if (!lockedSym.lock(CyclicReferenceError(pos, tp, lockedSym))) false
      else checkNonCyclic(pos, tp)
    } finally {
      lockedSym.unlock()
    }

    def checkNonCyclic(sym: Symbol) {
      if (!checkNonCyclic(sym.pos, sym.tpe_*)) sym.setInfo(ErrorType)
    }

    def checkNonCyclic(defn: Tree, tpt: Tree) {
      if (!checkNonCyclic(defn.pos, tpt.tpe, defn.symbol)) {
        tpt setType ErrorType
        defn.symbol.setInfo(ErrorType)
      }
    }

    def checkParamsConvertible(tree: Tree, tpe0: Type) {
      def checkParamsConvertible0(tpe: Type) =
        tpe match {
          case MethodType(formals, restpe) =>
            /*
            if (formals.exists(_.typeSymbol == ByNameParamClass) && formals.length != 1)
              error(pos, "methods with `=>`-parameter can be converted to function values only if they take no other parameters")
            if (formals exists (isRepeatedParamType(_)))
              error(pos, "methods with `*`-parameters cannot be converted to function values");
            */
            if (tpe.isDependentMethodType)
              DependentMethodTpeConversionToFunctionError(tree, tpe)
            checkParamsConvertible(tree, restpe)
          case _ =>
        }
      checkParamsConvertible0(tpe0)
    }

    /** Check that type of given tree does not contain local or private
     *  components.
     */
    object checkNoEscaping extends TypeMap {
      private var owner: Symbol = _
      private var scope: Scope = _
      private var hiddenSymbols: List[Symbol] = _

      /** Check that type `tree` does not refer to private
       *  components unless itself is wrapped in something private
       *  (`owner` tells where the type occurs).
       */
      def privates[T <: Tree](owner: Symbol, tree: T): T =
        check(owner, EmptyScope, WildcardType, tree)

      private def check[T <: Tree](owner: Symbol, scope: Scope, pt: Type, tree: T): T = {
        this.owner = owner
        this.scope = scope
        hiddenSymbols = List()
        val tp1 = apply(tree.tpe)
        if (hiddenSymbols.isEmpty) tree setType tp1
        else if (hiddenSymbols exists (_.isErroneous)) HiddenSymbolWithError(tree)
        else if (isFullyDefined(pt)) tree setType pt
        else if (tp1.typeSymbol.isAnonymousClass)
          check(owner, scope, pt, tree setType tp1.typeSymbol.classBound)
        else if (owner == NoSymbol)
          tree setType packSymbols(hiddenSymbols.reverse, tp1)
        else if (!phase.erasedTypes) { // privates
          val badSymbol = hiddenSymbols.head
          SymbolEscapesScopeError(tree, badSymbol)
        } else tree
      }

      def addHidden(sym: Symbol) =
        if (!(hiddenSymbols contains sym)) hiddenSymbols = sym :: hiddenSymbols

      override def apply(t: Type): Type = {
        def checkNoEscape(sym: Symbol) {
          if (sym.isPrivate && !sym.hasFlag(SYNTHETIC_PRIVATE)) {
            var o = owner
            while (o != NoSymbol && o != sym.owner && o != sym.owner.linkedClassOfClass &&
                   !o.isLocal && !o.isPrivate &&
                   !o.privateWithin.hasTransOwner(sym.owner))
              o = o.owner
            if (o == sym.owner || o == sym.owner.linkedClassOfClass)
              addHidden(sym)
          } else if (sym.owner.isTerm && !sym.isTypeParameterOrSkolem) {
            var e = scope.lookupEntry(sym.name)
            var found = false
            while (!found && (e ne null) && e.owner == scope) {
              if (e.sym == sym) {
                found = true
                addHidden(sym)
              } else {
                e = scope.lookupNextEntry(e)
              }
            }
          }
        }
        mapOver(
          t match {
            case TypeRef(_, sym, args) =>
              checkNoEscape(sym)
              if (!hiddenSymbols.isEmpty && hiddenSymbols.head == sym &&
                  sym.isAliasType && sameLength(sym.typeParams, args)) {
                hiddenSymbols = hiddenSymbols.tail
                t.dealias
              } else t
            case SingleType(_, sym) =>
              checkNoEscape(sym)
              t
            case _ =>
              t
          })
      }
    }

    def reenterValueParams(vparamss: List[List[ValDef]]) {
      for (vparams <- vparamss)
        for (vparam <- vparams)
          context.scope enter vparam.symbol
    }

    def reenterTypeParams(tparams: List[TypeDef]): List[Symbol] =
      for (tparam <- tparams) yield {
        context.scope enter tparam.symbol
        tparam.symbol.deSkolemize
      }

    /** The qualifying class
     *  of a this or super with prefix `qual`.
     *  packageOk is equal false when qualifying class symbol
     */
    def qualifyingClass(tree: Tree, qual: Name, packageOK: Boolean) =
      context.enclClass.owner.ownerChain.find(o => qual.isEmpty || o.isClass && o.name == qual) match {
        case Some(c) if packageOK || !c.isPackageClass => c
        case _                                         => QualifyingClassError(tree, qual) ; NoSymbol
      }

    /** The typer for an expression, depending on where we are. If we are before a superclass
     *  call, this is a typer over a constructor context; otherwise it is the current typer.
     */
    final def constrTyperIf(inConstr: Boolean): Typer =
      if (inConstr) {
        assert(context.undetparams.isEmpty, context.undetparams)
        newTyper(context.makeConstructorContext)
      } else this

    @inline
    final def withCondConstrTyper[T](inConstr: Boolean)(f: Typer => T): T =
      if (inConstr) {
        assert(context.undetparams.isEmpty, context.undetparams)
        val c = context.makeConstructorContext
        typerWithLocalContext(c)(f)
      } else {
        f(this)
      }

    @inline
    final def typerWithCondLocalContext[T](c: => Context)(cond: Boolean)(f: Typer => T): T =
      if (cond) typerWithLocalContext(c)(f) else f(this)

    @inline
    final def typerWithLocalContext[T](c: Context)(f: Typer => T): T = {
      val res = f(newTyper(c))
      if (c.hasErrors)
        context.updateBuffer(c.flushAndReturnBuffer())
      res
    }

    @inline
    final def typerReportAnyContextErrors[T](c: Context)(f: Typer => T): T = {
      val res = f(newTyper(c))
      if (c.hasErrors)
        context.issue(c.errBuffer.head)
      res
    }

    @inline
    final def withSavedContext[T](c: Context)(f: => T) = {
      val savedErrors = c.flushAndReturnBuffer()
      val res = f
      c.updateBuffer(savedErrors)
      res
    }

    /** The typer for a label definition. If this is part of a template we
     *  first have to enter the label definition.
     */
    def labelTyper(ldef: LabelDef): Typer =
      if (ldef.symbol == NoSymbol) { // labeldef is part of template
        val typer1 = newTyper(context.makeNewScope(ldef, context.owner))
        typer1.enterLabelDef(ldef)
        typer1
      } else this

    final val xtypes = false

    /** Is symbol defined and not stale?
     */
    def reallyExists(sym: Symbol) = {
      if (isStale(sym)) sym.setInfo(NoType)
      sym.exists
    }

    /** A symbol is stale if it is toplevel, to be loaded from a classfile, and
     *  the classfile is produced from a sourcefile which is compiled in the current run.
     */
    def isStale(sym: Symbol): Boolean = {
      sym.rawInfo.isInstanceOf[loaders.ClassfileLoader] && {
        sym.rawInfo.load(sym)
        (sym.sourceFile ne null) &&
        (currentRun.compiledFiles contains sym.sourceFile.path)
      }
    }

    /** Does the context of tree `tree` require a stable type?
     */
    private def isStableContext(tree: Tree, mode: Mode, pt: Type) =
      isNarrowable(tree.tpe) && mode.inExprMode && mode.inNone(LHSmode) &&
      (xtypes ||
      (pt.isStable ||
       mode.inAll(QUALmode) && !tree.symbol.isConstant ||
       pt.typeSymbol.isAbstractType && pt.bounds.lo.isStable && !(tree.tpe <:< pt)) ||
       pt.typeSymbol.isRefinementClass && !(tree.tpe <:< pt))

    /** Make symbol accessible. This means:
     *  If symbol refers to package object, insert `.package` as second to last selector.
     *  (exception for some symbols in scala package which are dealiased immediately)
     *  Call checkAccessible, which sets tree's attributes.
     *  Also note that checkAccessible looks up sym on pre without checking that pre is well-formed
     *  (illegal type applications in pre will be skipped -- that's why typedSelect wraps the resulting tree in a TreeWithDeferredChecks)
     *  @return modified tree and new prefix type
     */
    private def makeAccessible(tree: Tree, sym: Symbol, pre: Type, site: Tree): (Tree, Type) =
      if (context.isInPackageObject(sym, pre.typeSymbol)) {
        if (pre.typeSymbol == ScalaPackageClass && sym.isTerm) {
          // short cut some aliases. It seems pattern matching needs this
          // to notice exhaustiveness and to generate good code when
          // List extractors are mixed with :: patterns. See Test5 in lists.scala.
          //
          // TODO SI-6609 Eliminate this special case once the old pattern matcher is removed.
          def dealias(sym: Symbol) =
            (atPos(tree.pos.makeTransparent) {gen.mkAttributedRef(sym)} setPos tree.pos, sym.owner.thisType)
          sym.name match {
            case nme.List => return dealias(ListModule)
            case nme.Seq  => return dealias(SeqModule)
            case nme.Nil  => return dealias(NilModule)
            case _ =>
          }
        }
        val qual = typedQualifier { atPos(tree.pos.makeTransparent) {
          tree match {
            case Ident(_) => Ident(nme.PACKAGEkw)
            case Select(qual, _) => Select(qual, nme.PACKAGEkw)
            case SelectFromTypeTree(qual, _) => Select(qual, nme.PACKAGEkw)
          }
        }}
        val tree1 = atPos(tree.pos) {
          tree match {
            case Ident(name) => Select(qual, name)
            case Select(_, name) => Select(qual, name)
            case SelectFromTypeTree(_, name) => SelectFromTypeTree(qual, name)
          }
        }
        (checkAccessible(tree1, sym, qual.tpe, qual), qual.tpe)
      } else {
        (checkAccessible(tree, sym, pre, site), pre)
      }

    /** Post-process an identifier or selection node, performing the following:
     *  1. Check that non-function pattern expressions are stable
     *  2. Check that packages and static modules are not used as values
     *  3. Turn tree type into stable type if possible and required by context.
     *  4. Give getClass calls a more precise type based on the type of the target of the call.
     */
    private def stabilize(tree: Tree, pre: Type, mode: Mode, pt: Type): Tree = {
      if (tree.symbol.isOverloaded && !mode.inFunMode)
        inferExprAlternative(tree, pt)

      val sym = tree.symbol
      def fail() = NotAValueError(tree, sym)

      if (tree.isErrorTyped) tree
      else if (mode.inPatternNotFunMode && tree.isTerm) { // (1)
        if (sym.isValue) {
          val tree1 = checkStable(tree)
          // A module reference in a pattern has type Foo.type, not "object Foo"
          if (sym.isModule && !sym.isMethod) tree1 setType singleType(pre, sym)
          else tree1
        }
        else fail()
      } else if ((mode & (EXPRmode | QUALmode)) == EXPRmode && !sym.isValue && !phase.erasedTypes) { // (2)
        fail()
      } else {
        if (sym.isStable && pre.isStable && !isByNameParamType(tree.tpe) &&
            (isStableContext(tree, mode, pt) || sym.isModule && !sym.isMethod))
          tree.setType(singleType(pre, sym))
        // To fully benefit from special casing the return type of
        // getClass, we have to catch it immediately so expressions
        // like x.getClass().newInstance() are typed with the type of x.
        else if (  tree.symbol.name == nme.getClass_
                && tree.tpe.params.isEmpty
                // TODO: If the type of the qualifier is inaccessible, we can cause private types
                // to escape scope here, e.g. pos/t1107.  I'm not sure how to properly handle this
                // so for now it requires the type symbol be public.
                && pre.typeSymbol.isPublic)
          tree setType MethodType(Nil, getClassReturnType(pre))
        else
          tree
      }
    }

    private def isNarrowable(tpe: Type): Boolean = unwrapWrapperTypes(tpe) match {
      case TypeRef(_, _, _) | RefinedType(_, _) => true
      case _                                    => !phase.erasedTypes
    }

    def stabilizeFun(tree: Tree, mode: Mode, pt: Type): Tree = {
      val sym = tree.symbol
      val pre = tree match {
        case Select(qual, _) => qual.tpe
        case _ => NoPrefix
      }
      if (tree.tpe.isInstanceOf[MethodType] && pre.isStable && sym.tpe.params.isEmpty &&
          (isStableContext(tree, mode, pt) || sym.isModule))
        tree.setType(MethodType(List(), singleType(pre, sym))) // TODO: should this be a NullaryMethodType?
      else tree
    }

    /** The member with given name of given qualifier tree */
    def member(qual: Tree, name: Name) = {
      def callSiteWithinClass(clazz: Symbol) = context.enclClass.owner hasTransOwner clazz
      val includeLocals = qual.tpe match {
        case ThisType(clazz) if callSiteWithinClass(clazz)                => true
        case SuperType(clazz, _) if callSiteWithinClass(clazz.typeSymbol) => true
        case _                                                            => phase.next.erasedTypes
      }
      if (includeLocals) qual.tpe member name
      else qual.tpe nonLocalMember name
    }

    def silent[T](op: Typer => T,
                  reportAmbiguousErrors: Boolean = context.ambiguousErrors,
                  newtree: Tree = context.tree): SilentResult[T] = {
      val rawTypeStart = if (Statistics.canEnable) Statistics.startCounter(rawTypeFailed) else null
      val findMemberStart = if (Statistics.canEnable) Statistics.startCounter(findMemberFailed) else null
      val subtypeStart = if (Statistics.canEnable) Statistics.startCounter(subtypeFailed) else null
      val failedSilentStart = if (Statistics.canEnable) Statistics.startTimer(failedSilentNanos) else null
      def stopStats() = {
        if (Statistics.canEnable) Statistics.stopCounter(rawTypeFailed, rawTypeStart)
        if (Statistics.canEnable) Statistics.stopCounter(findMemberFailed, findMemberStart)
        if (Statistics.canEnable) Statistics.stopCounter(subtypeFailed, subtypeStart)
        if (Statistics.canEnable) Statistics.stopTimer(failedSilentNanos, failedSilentStart)
      }
      try {
        if (context.reportErrors ||
            reportAmbiguousErrors != context.ambiguousErrors ||
            newtree != context.tree) {
          val context1 = context.makeSilent(reportAmbiguousErrors, newtree)
          context1.undetparams = context.undetparams
          context1.savedTypeBounds = context.savedTypeBounds
          context1.namedApplyBlockInfo = context.namedApplyBlockInfo
          val typer1 = newTyper(context1)
          val result = op(typer1)
          context.undetparams = context1.undetparams
          context.savedTypeBounds = context1.savedTypeBounds
          context.namedApplyBlockInfo = context1.namedApplyBlockInfo
          if (context1.hasErrors) {
            stopStats()
            SilentTypeError(context1.errBuffer.head)
          } else {
            // If we have a successful result, emit any warnings it created.
            if (context1.hasWarnings) {
              context1.flushAndReturnWarningsBuffer() foreach {
                case (pos, msg) => unit.warning(pos, msg)
              }
            }
            SilentResultValue(result)
          }
        } else {
          assert(context.bufferErrors || isPastTyper, "silent mode is not available past typer")
          withSavedContext(context){
            val res = op(this)
            val errorsToReport = context.flushAndReturnBuffer()
            if (errorsToReport.isEmpty) SilentResultValue(res) else SilentTypeError(errorsToReport.head)
          }
        }
      } catch {
        case ex: CyclicReference => throw ex
        case ex: TypeError =>
          // fallback in case TypeError is still thrown
          // @H this happens for example in cps annotation checker
          stopStats()
          SilentTypeError(TypeErrorWrapper(ex))
      }
    }

    /** Check whether feature given by `featureTrait` is enabled.
     *  If it is not, issue an error or a warning depending on whether the feature is required.
     *  @param  construct  A string expression that is substituted for "#" in the feature description string
     *  @param  immediate  When set, feature check is run immediately, otherwise it is run
     *                     at the end of the typechecking run for the enclosing unit. This
     *                     is done to avoid potential cyclic reference errors by implicits
     *                     that are forced too early.
     *  @return if feature check is run immediately: true if feature is enabled, false otherwise
     *          if feature check is delayed or suppressed because we are past typer: true
     */
    def checkFeature(pos: Position, featureTrait: Symbol, construct: => String = "", immediate: Boolean = false): Boolean =
      if (isPastTyper) true
      else {
        val nestedOwners =
          featureTrait.owner.ownerChain.takeWhile(_ != languageFeatureModule.moduleClass).reverse
        val featureName = (nestedOwners map (_.name + ".")).mkString + featureTrait.name
        def action(): Boolean = {
          def hasImport = inferImplicit(EmptyTree: Tree, featureTrait.tpe, reportAmbiguous = true, isView = false, context).isSuccess
          def hasOption = settings.language.value exists (s => s == featureName || s == "_")
          val OK = hasImport || hasOption
          if (!OK) {
            val Some(AnnotationInfo(_, List(Literal(Constant(featureDesc: String)), Literal(Constant(required: Boolean))), _)) =
              featureTrait getAnnotation LanguageFeatureAnnot
            val req = if (required) "needs to" else "should"
            var raw = featureDesc + " " + req + " be enabled\n" +
              "by making the implicit value language." + featureName + " visible."
            if (!(currentRun.reportedFeature contains featureTrait))
              raw += "\nThis can be achieved by adding the import clause 'import scala.language." + featureName + "'\n" +
                "or by setting the compiler option -language:" + featureName + ".\n" +
                "See the Scala docs for value scala.language." + featureName + " for a discussion\n" +
                "why the feature " + req + " be explicitly enabled."
            currentRun.reportedFeature += featureTrait
            val msg = raw replace ("#", construct)
            if (required) unit.error(pos, msg)
            else currentRun.featureWarnings.warn(pos, msg)
          }
          OK
        }
        if (immediate) {
          action()
        } else {
          unit.toCheck += action
          true
        }
      }

    def checkExistentialsFeature(pos: Position, tpe: Type, prefix: String) = tpe match {
      case extp: ExistentialType if !extp.isRepresentableWithWildcards =>
        checkFeature(pos, ExistentialsFeature, prefix+" "+tpe)
      case _ =>
    }

    /** Perform the following adaptations of expression, pattern or type `tree` wrt to
     *  given mode `mode` and given prototype `pt`:
     *  (-1) For expressions with annotated types, let AnnotationCheckers decide what to do
     *  (0) Convert expressions with constant types to literals (unless in interactive/scaladoc mode)
     *  (1) Resolve overloading, unless mode contains FUNmode
     *  (2) Apply parameterless functions
     *  (3) Apply polymorphic types to fresh instances of their type parameters and
     *      store these instances in context.undetparams,
     *      unless followed by explicit type application.
     *  (4) Do the following to unapplied methods used as values:
     *  (4.1) If the method has only implicit parameters pass implicit arguments
     *  (4.2) otherwise, if `pt` is a function type and method is not a constructor,
     *        convert to function by eta-expansion,
     *  (4.3) otherwise, if the method is nullary with a result type compatible to `pt`
     *        and it is not a constructor, apply it to ()
     *  otherwise issue an error
     *  (5) Convert constructors in a pattern as follows:
     *  (5.1) If constructor refers to a case class factory, set tree's type to the unique
     *        instance of its primary constructor that is a subtype of the expected type.
     *  (5.2) If constructor refers to an extractor, convert to application of
     *        unapply or unapplySeq method.
     *
     *  (6) Convert all other types to TypeTree nodes.
     *  (7) When in TYPEmode but not FUNmode or HKmode, check that types are fully parameterized
     *      (7.1) In HKmode, higher-kinded types are allowed, but they must have the expected kind-arity
     *  (8) When in both EXPRmode and FUNmode, add apply method calls to values of object type.
     *  (9) If there are undetermined type variables and not POLYmode, infer expression instance
     *  Then, if tree's type is not a subtype of expected type, try the following adaptations:
     *  (10) If the expected type is Byte, Short or Char, and the expression
     *      is an integer fitting in the range of that type, convert it to that type.
     *  (11) Widen numeric literals to their expected type, if necessary
     *  (12) When in mode EXPRmode, convert E to { E; () } if expected type is scala.Unit.
     *  (13) When in mode EXPRmode, apply AnnotationChecker conversion if expected type is annotated.
     *  (14) When in mode EXPRmode, apply a view
     *  If all this fails, error
     */
    protected def adapt(tree: Tree, mode: Mode, pt: Type, original: Tree = EmptyTree): Tree = {

      def adaptToImplicitMethod(mt: MethodType): Tree = {
        if (context.undetparams.nonEmpty) { // (9) -- should revisit dropped condition `(mode & POLYmode) == 0`
          // dropped so that type args of implicit method are inferred even if polymorphic expressions are allowed
          // needed for implicits in 2.8 collection library -- maybe once #3346 is fixed, we can reinstate the condition?
            context.undetparams = inferExprInstance(tree, context.extractUndetparams(), pt,
              // approximate types that depend on arguments since dependency on implicit argument is like dependency on type parameter
              mt.approximate,
              keepNothings = false,
              useWeaklyCompatible = true) // #3808
        }

        // avoid throwing spurious DivergentImplicit errors
        if (context.hasErrors)
          setError(tree)
        else
          withCondConstrTyper(treeInfo.isSelfOrSuperConstrCall(tree))(typer1 =>
            if (original != EmptyTree && pt != WildcardType) (
              typer1 silent { tpr =>
              val withImplicitArgs = tpr.applyImplicitArgs(tree)
              if (tpr.context.hasErrors) tree // silent will wrap it in SilentTypeError anyway
              else tpr.typed(withImplicitArgs, mode, pt)
              }
              orElse { _ =>
                debuglog("fallback on implicits: " + tree + "/" + resetAllAttrs(original))
                val tree1 = typed(resetAllAttrs(original), mode, WildcardType)
                // Q: `typed` already calls `pluginsTyped` and `adapt`. the only difference here is that
                // we pass `EmptyTree` as the `original`. intended? added in 2009 (53d98e7d42) by martin.
                tree1 setType pluginsTyped(tree1.tpe, this, tree1, mode, pt)
                if (tree1.isEmpty) tree1 else adapt(tree1, mode, pt, EmptyTree)
            }
            )
          else
            typer1.typed(typer1.applyImplicitArgs(tree), mode, pt)
          )
        }

      def instantiateToMethodType(mt: MethodType): Tree = {
        val meth = tree match {
          // a partial named application is a block (see comment in EtaExpansion)
          case Block(_, tree1) => tree1.symbol
          case _               => tree.symbol
        }
        if (!meth.isConstructor && isFunctionType(pt)) { // (4.2)
          debuglog("eta-expanding " + tree + ":" + tree.tpe + " to " + pt)
          checkParamsConvertible(tree, tree.tpe)
          val tree0 = etaExpand(context.unit, tree, this)

          if (context.undetparams.nonEmpty) {
            // #2624: need to infer type arguments for eta expansion of a polymorphic method
            // context.undetparams contains clones of meth.typeParams (fresh ones were generated in etaExpand)
            // need to run typer on tree0, since etaExpansion sets the tpe's of its subtrees to null
            // can't type with the expected type, as we can't recreate the setup in (3) without calling typed
            // (note that (3) does not call typed to do the polymorphic type instantiation --
            //  it is called after the tree has been typed with a polymorphic expected result type)
            instantiate(typed(tree0, mode, WildcardType), mode, pt)
          } else
            typed(tree0, mode, pt)
        } else if (!meth.isConstructor && mt.params.isEmpty) { // (4.3)
          adapt(typed(Apply(tree, List()) setPos tree.pos), mode, pt, original)
        } else if (context.implicitsEnabled) {
          MissingArgsForMethodTpeError(tree, meth)
        } else {
          setError(tree)
        }
      }

      def adaptType(): Tree = {
        if (mode.inFunMode) {
          // todo. the commented line below makes sense for typechecking, say, TypeApply(Ident(`some abstract type symbol`), List(...))
          // because otherwise Ident will have its tpe set to a TypeRef, not to a PolyType, and `typedTypeApply` will fail
          // but this needs additional investigation, because it crashes t5228, gadts1 and maybe something else
          // tree setType tree.tpe.normalize
          tree
        } else if (tree.hasSymbolField && !tree.symbol.typeParams.isEmpty && !mode.inHKMode &&
          !(tree.symbol.isJavaDefined && context.unit.isJava)) { // (7)
          // @M When not typing a higher-kinded type ((mode & HKmode) == 0)
          // or raw type (tree.symbol.isJavaDefined && context.unit.isJava), types must be of kind *,
          // and thus parameterized types must be applied to their type arguments
          // @M TODO: why do kind-* tree's have symbols, while higher-kinded ones don't?
          MissingTypeParametersError(tree)
        } else if ( // (7.1) @M: check kind-arity
        // @M: removed check for tree.hasSymbolField and replace tree.symbol by tree.tpe.symbol (TypeTree's must also be checked here, and they don't directly have a symbol)
        mode.inHKMode &&
          // @M: don't check tree.tpe.symbol.typeParams. check tree.tpe.typeParams!!!
          // (e.g., m[Int] --> tree.tpe.symbol.typeParams.length == 1, tree.tpe.typeParams.length == 0!)
          !sameLength(tree.tpe.typeParams, pt.typeParams) &&
          !(tree.tpe.typeSymbol == AnyClass ||
            tree.tpe.typeSymbol == NothingClass ||
            pt == WildcardType)) {
          // Check that the actual kind arity (tree.symbol.typeParams.length) conforms to the expected
          // kind-arity (pt.typeParams.length). Full checks are done in checkKindBounds in Infer.
          // Note that we treat Any and Nothing as kind-polymorphic.
          // We can't perform this check when typing type arguments to an overloaded method before the overload is resolved
          // (or in the case of an error type) -- this is indicated by pt == WildcardType (see case TypeApply in typed1).
          KindArityMismatchError(tree, pt)
        } else tree match { // (6)
          case TypeTree() => tree
          case _          => TypeTree(tree.tpe) setOriginal tree
        }
      }

      /*
       * To deal with the type slack between actual (run-time) types and statically known types, for each abstract type T,
       * reflect its variance as a skolem that is upper-bounded by T (covariant position), or lower-bounded by T (contravariant).
       *
       * Consider the following example:
       *
       *  class AbsWrapperCov[+A]
       *  case class Wrapper[B](x: Wrapped[B]) extends AbsWrapperCov[B]
       *
       *  def unwrap[T](x: AbsWrapperCov[T]): Wrapped[T] = x match {
       *    case Wrapper(wrapped) => // Wrapper's type parameter must not be assumed to be equal to T, it's *upper-bounded* by it
       *      wrapped // : Wrapped[_ <: T]
       *  }
       *
       * this method should type check if and only if Wrapped is covariant in its type parameter
       *
       * when inferring Wrapper's type parameter B from x's type AbsWrapperCov[T],
       * we must take into account that x's actual type is AbsWrapperCov[Tactual] forSome {type Tactual <: T}
       * as AbsWrapperCov is covariant in A -- in other words, we must not assume we know T exactly, all we know is its upper bound
       *
       * since method application is the only way to generate this slack between run-time and compile-time types (TODO: right!?),
       * we can simply replace skolems that represent method type parameters as seen from the method's body
       * by other skolems that are (upper/lower)-bounded by that type-parameter skolem
       * (depending on the variance position of the skolem in the statically assumed type of the scrutinee, pt)
       *
       * see test/files/../t5189*.scala
       */
      def adaptConstrPattern(): Tree = { // (5)
        def hasUnapplyMember(tp: Type) = reallyExists(unapplyMember(tp))
        val overloadedExtractorOfObject = tree.symbol filter (sym => hasUnapplyMember(sym.tpe))
        // if the tree's symbol's type does not define an extractor, maybe the tree's type does.
        // this is the case when we encounter an arbitrary tree as the target of an unapply call
        // (rather than something that looks like a constructor call.) (for now, this only happens
        // due to wrapClassTagUnapply, but when we support parameterized extractors, it will become
        // more common place)
        val extractor = overloadedExtractorOfObject orElse unapplyMember(tree.tpe)
        def convertToCaseConstructor(clazz: Symbol): TypeTree = {
          // convert synthetic unapply of case class to case class constructor
          val prefix = tree.tpe.prefix
          val tree1 = TypeTree(clazz.primaryConstructor.tpe.asSeenFrom(prefix, clazz.owner))
            .setOriginal(tree)

          val skolems = new mutable.ListBuffer[TypeSymbol]
          object variantToSkolem extends TypeMap(trackVariance = true) {
            def apply(tp: Type) = mapOver(tp) match {
              // !!! FIXME - skipping this when variance.isInvariant allows unsoundness, see SI-5189
              case TypeRef(NoPrefix, tpSym, Nil) if !variance.isInvariant && tpSym.isTypeParameterOrSkolem && tpSym.owner.isTerm =>
                // must initialize or tpSym.tpe might see random type params!!
                // without this, we'll get very weird types inferred in test/scaladoc/run/SI-5933.scala
                // TODO: why is that??
                tpSym.initialize
                val bounds = if (variance.isPositive) TypeBounds.upper(tpSym.tpe) else TypeBounds.lower(tpSym.tpe)
                // origin must be the type param so we can deskolemize
                val skolem = context.owner.newGADTSkolem(unit.freshTypeName("?"+tpSym.name), tpSym, bounds)
                // println("mapping "+ tpSym +" to "+ skolem + " : "+ bounds +" -- pt= "+ pt +" in "+ context.owner +" at "+ context.tree )
                skolems += skolem
                skolem.tpe
              case tp1 => tp1
            }
          }

          // have to open up the existential and put the skolems in scope
          // can't simply package up pt in an ExistentialType, because that takes us back to square one (List[_ <: T] == List[T] due to covariance)
          val ptSafe   = variantToSkolem(pt) // TODO: pt.skolemizeExistential(context.owner, tree) ?
          val freeVars = skolems.toList

          // use "tree" for the context, not context.tree: don't make another CaseDef context,
          // as instantiateTypeVar's bounds would end up there
          val ctorContext = context.makeNewScope(tree, context.owner)
          freeVars foreach ctorContext.scope.enter
          newTyper(ctorContext).infer.inferConstructorInstance(tree1, clazz.typeParams, ptSafe)

          // simplify types without losing safety,
          // so that we get rid of unnecessary type slack, and so that error messages don't unnecessarily refer to skolems
          val extrapolate = new ExistentialExtrapolation(freeVars) extrapolate (_: Type)
          val extrapolated = tree1.tpe match {
            case MethodType(ctorArgs, res) => // ctorArgs are actually in a covariant position, since this is the type of the subpatterns of the pattern represented by this Apply node
              ctorArgs foreach (p => p.info = extrapolate(p.info)) // no need to clone, this is OUR method type
              copyMethodType(tree1.tpe, ctorArgs, extrapolate(res))
            case tp => tp
          }

          // once the containing CaseDef has been type checked (see typedCase),
          // tree1's remaining type-slack skolems will be deskolemized (to the method type parameter skolems)
          tree1 setType extrapolated
        }

        if (extractor != NoSymbol) {
          // if we did some ad-hoc overloading resolution, update the tree's symbol
          // do not update the symbol if the tree's symbol's type does not define an unapply member
          // (e.g. since it's some method that returns an object with an unapply member)
          if (overloadedExtractorOfObject != NoSymbol)
            tree setSymbol overloadedExtractorOfObject

          tree.tpe match {
            case OverloadedType(pre, alts) => tree setType overloadedType(pre, alts filter (alt => hasUnapplyMember(alt.tpe)))
            case _ =>
          }
          val unapply = unapplyMember(extractor.tpe)
          val clazz = unapplyParameterType(unapply)

          if (unapply.isCase && clazz.isCase) {
            convertToCaseConstructor(clazz)
          } else {
            tree
          }
        } else {
          val clazz = tree.tpe.typeSymbol.linkedClassOfClass
          if (clazz.isCase)
            convertToCaseConstructor(clazz)
          else
            CaseClassConstructorError(tree)
        }
      }

      def insertApply(): Tree = {
        assert(!mode.inHKMode, mode) //@M
        val adapted = adaptToName(tree, nme.apply)
        def stabilize0(pre: Type): Tree = stabilize(adapted, pre, EXPRmode | QUALmode, WildcardType)
        // TODO reconcile the overlap between Typers#stablize and TreeGen.stabilize
        val qual = adapted match {
          case This(_) =>
            gen.stabilize(adapted)
          case Ident(_) =>
            val owner = adapted.symbol.owner
            val pre =
              if (owner.isPackageClass) owner.thisType
              else if (owner.isClass) context.enclosingSubClassContext(owner).prefix
              else NoPrefix
            stabilize0(pre)
          case Select(qualqual, _) =>
            stabilize0(qualqual.tpe)
          case other =>
            other
        }
        typedPos(tree.pos, mode, pt) {
          Select(qual setPos tree.pos.makeTransparent, nme.apply)
        }
      }

      // begin adapt
      tree.tpe match {
        case atp @ AnnotatedType(_, _, _) if canAdaptAnnotations(tree, this, mode, pt) => // (-1)
          adaptAnnotations(tree, this, mode, pt)
        case ct @ ConstantType(value) if mode.inNone(TYPEmode | FUNmode) && (ct <:< pt) && canAdaptConstantTypeToLiteral => // (0)
          val sym = tree.symbol
          if (sym != null && sym.isDeprecated) {
            val msg = sym.toString + sym.locationString + " is deprecated: " + sym.deprecationMessage.getOrElse("")
            unit.deprecationWarning(tree.pos, msg)
          }
          treeCopy.Literal(tree, value)
        case OverloadedType(pre, alts) if !mode.inFunMode => // (1)
          inferExprAlternative(tree, pt)
          adapt(tree, mode, pt, original)
        case NullaryMethodType(restpe) => // (2)
          adapt(tree setType restpe, mode, pt, original)
        case TypeRef(_, ByNameParamClass, List(arg)) if mode.inExprMode => // (2)
          adapt(tree setType arg, mode, pt, original)
        case tr @ TypeRef(_, sym, _) if sym.isAliasType && tr.dealias.isInstanceOf[ExistentialType] &&
          ((mode & (EXPRmode | LHSmode)) == EXPRmode) =>
          adapt(tree setType tr.dealias.skolemizeExistential(context.owner, tree), mode, pt, original)
        case et @ ExistentialType(_, _) if ((mode & (EXPRmode | LHSmode)) == EXPRmode) =>
          adapt(tree setType et.skolemizeExistential(context.owner, tree), mode, pt, original)
        case PolyType(tparams, restpe) if mode.inNone(TAPPmode | PATTERNmode | HKmode) => // (3)
          // assert((mode & HKmode) == 0) //@M a PolyType in HKmode represents an anonymous type function,
          // we're in HKmode since a higher-kinded type is expected --> hence, don't implicitly apply it to type params!
          // ticket #2197 triggered turning the assert into a guard
          // I guess this assert wasn't violated before because type aliases weren't expanded as eagerly
          //  (the only way to get a PolyType for an anonymous type function is by normalisation, which applies eta-expansion)
          // -- are we sure we want to expand aliases this early?
          // -- what caused this change in behaviour??
          val tparams1 = cloneSymbols(tparams)
          val tree1 = if (tree.isType) tree
          else TypeApply(tree, tparams1 map (tparam =>
            TypeTree(tparam.tpeHK) setPos tree.pos.focus)) setPos tree.pos
          context.undetparams ++= tparams1
          notifyUndetparamsAdded(tparams1)
          adapt(tree1 setType restpe.substSym(tparams, tparams1), mode, pt, original)
        case mt: MethodType if mt.isImplicit && ((mode & (EXPRmode | FUNmode | LHSmode)) == EXPRmode) => // (4.1)
          adaptToImplicitMethod(mt)

        case mt: MethodType if (((mode & (EXPRmode | FUNmode | LHSmode)) == EXPRmode) &&
          (context.undetparams.isEmpty || mode.inPolyMode)) && !treeInfo.isMacroApplicationOrBlock(tree) =>
          instantiateToMethodType(mt)

        case _ =>
        def vanillaAdapt(tree: Tree) = {
          def shouldInsertApply(tree: Tree) = mode.inAll(EXPRmode | FUNmode) && (tree.tpe match {
            case _: MethodType | _: OverloadedType | _: PolyType => false
            case _                                               => applyPossible
          })
          def applyPossible = {
            def applyMeth = member(adaptToName(tree, nme.apply), nme.apply)
            dyna.acceptsApplyDynamic(tree.tpe) || (
              if (mode.inAll(TAPPmode))
                tree.tpe.typeParams.isEmpty && applyMeth.filter(!_.tpe.typeParams.isEmpty) != NoSymbol
              else
                applyMeth.filter(_.tpe.paramSectionCount > 0) != NoSymbol
            )
          }
          if (tree.isType)
            adaptType()
          else if (mode.inAll(PATTERNmode | FUNmode))
            adaptConstrPattern()
          else if (shouldInsertApply(tree))
            insertApply()
          else if (!context.undetparams.isEmpty && !mode.inPolyMode) { // (9)
            assert(!mode.inHKMode, mode) //@M
            if (mode.inExprModeButNot(FUNmode) && pt.typeSymbol == UnitClass)
              instantiateExpectingUnit(tree, mode)
            else
              instantiate(tree, mode, pt)
          } else if (tree.tpe <:< pt) {
            tree
          } else {
            def fallBack: Tree = {
              if (mode.inPatternMode) {
                if ((tree.symbol ne null) && tree.symbol.isModule)
                  inferModulePattern(tree, pt)
                if (isPopulated(tree.tpe, approximateAbstracts(pt)))
                  return tree
              }
              val tree1 = constfold(tree, pt) // (10) (11)
              if (tree1.tpe <:< pt) adapt(tree1, mode, pt, original)
              else {
                if (mode.inExprModeButNot(FUNmode)) {
                  pt.dealias match {
                    // The <: Any requirement inhibits attempts to adapt continuation types
                    // to non-continuation types.
                    case TypeRef(_, sym, _) if tree.tpe <:< AnyClass.tpe =>
                      // note: was if (pt.typeSymbol == UnitClass) but this leads to a potentially
                      // infinite expansion if pt is constant type ()
                      if (sym == UnitClass) { // (12)
                        if (settings.warnValueDiscard)
                          context.unit.warning(tree.pos, "discarded non-Unit value")
                        return typedPos(tree.pos, mode, pt) {
                          Block(List(tree), Literal(Constant(())))
                        }
                      }
                      else if (isNumericValueClass(sym) && isNumericSubType(tree.tpe, pt)) {
                        if (settings.warnNumericWiden)
                          context.unit.warning(tree.pos, "implicit numeric widening")
                        return typedPos(tree.pos, mode, pt) {
                          Select(tree, "to" + sym.name)
                        }
                      }
                    case AnnotatedType(_, _, _) if canAdaptAnnotations(tree, this, mode, pt) => // (13)
                      return typed(adaptAnnotations(tree, this, mode, pt), mode, pt)
                    case _ =>
                  }
                  if (!context.undetparams.isEmpty) {
                    return instantiate(tree, mode, pt)
                  }
                  if (context.implicitsEnabled && !pt.isError && !tree.isErrorTyped) {
                    // (14); the condition prevents chains of views
                    debuglog("inferring view from " + tree.tpe + " to " + pt)
                    val coercion = inferView(tree, tree.tpe, pt, reportAmbiguous = true)
                    if (coercion != EmptyTree) {
                      def msg = "inferred view from " + tree.tpe + " to " + pt + " = " + coercion + ":" + coercion.tpe
                      if (settings.logImplicitConv)
                        unit.echo(tree.pos, msg)

                      debuglog(msg)
                      val silentContext = context.makeImplicit(context.ambiguousErrors)
                      val res = newTyper(silentContext).typed(
                        new ApplyImplicitView(coercion, List(tree)) setPos tree.pos, mode, pt)
                      if (silentContext.hasErrors) context.issue(silentContext.errBuffer.head) else return res
                    }
                  }
                }
                if (settings.debug) {
                  log("error tree = " + tree)
                  if (settings.explaintypes) explainTypes(tree.tpe, pt)
                }

                val found = tree.tpe
                if (!found.isErroneous && !pt.isErroneous) {
                  if ((!context.reportErrors && isPastTyper) || tree.attachments.get[MacroExpansionAttachment].isDefined) {
                    val bound = pt match {
                      case ExistentialType(qs, _) => qs
                      case _ => Nil
                    }
                    val boundOrSkolems = bound ++ pt.skolemsExceptMethodTypeParams
                    if (boundOrSkolems.nonEmpty) {
                      // Ignore type errors raised in later phases that are due to mismatching types with existential skolems
                      // We have lift crashing in 2.9 with an adapt failure in the pattern matcher.
                      // Here's my hypothsis why this happens. The pattern matcher defines a variable of type
                      //
                      //   val x: T = expr
                      //
                      // where T is the type of expr, but T contains existential skolems ts.
                      // In that case, this value definition does not typecheck.
                      // The value definition
                      //
                      //   val x: T forSome { ts } = expr
                      //
                      // would typecheck. Or one can simply leave out the type of the `val`:
                      //
                      //   val x = expr
                      //
                      // SI-6029 shows another case where we also fail (in uncurry), but this time the expected
                      // type is an existential type.
                      //
                      // The reason for both failures have to do with the way we (don't) transform
                      // skolem types along with the trees that contain them. We'd need a
                      // radically different approach to do it. But before investing a lot of time to
                      // to do this (I have already sunk 3 full days with in the end futile attempts
                      // to consistently transform skolems and fix 6029), I'd like to
                      // investigate ways to avoid skolems completely.
                      //
                      // upd. The same problem happens when we try to typecheck the result of macro expansion against its expected type
                      // (which is the return type of the macro definition instantiated in the context of expandee):
                      //
                      //   Test.scala:2: error: type mismatch;
                      //     found   : $u.Expr[Class[_ <: Object]]
                      //     required: reflect.runtime.universe.Expr[Class[?0(in value <local Test>)]] where type ?0(in value <local Test>) <: Object
                      //     scala.reflect.runtime.universe.reify(new Object().getClass)
                      //                                         ^
                      // Therefore following Martin's advice I use this logic to recover from skolem errors after macro expansions
                      // (by adding the ` || tree.attachments.get[MacroExpansionAttachment].isDefined` clause to the conditional above).
                      //
                      log("recovering from existential or skolem type error in tree \n" + tree + "\nwith type " + tree.tpe + "\n expected type = " + pt + "\n context = " + context.tree)
                      return adapt(tree, mode, deriveTypeWithWildcards(boundOrSkolems)(pt))
                    }
                  }
                  // create an actual error
                  AdaptTypeError(tree, found, pt)
                }
                setError(tree)
              }
            }
            fallBack
          }
      }
        val tree1 = if (mode.inExprModeButNot(FUNmode) && treeInfo.isMacroApplication(tree)) macroExpandApply(this, tree, mode, pt) else tree
        if (tree == tree1) vanillaAdapt(tree1) else tree1
    }
    }

    def instantiate(tree: Tree, mode: Mode, pt: Type): Tree = {
      inferExprInstance(tree, context.extractUndetparams(), pt)
      adapt(tree, mode, pt)
    }
    /** If the expected type is Unit: try instantiating type arguments
     *  with expected type Unit, but if that fails, try again with pt = WildcardType
     *  and discard the expression.
     */
    def instantiateExpectingUnit(tree: Tree, mode: Mode): Tree = {
      val savedUndetparams = context.undetparams
      silent(_.instantiate(tree, mode, UnitClass.tpe)) orElse { _ =>
          context.undetparams = savedUndetparams
          val valueDiscard = atPos(tree.pos)(Block(List(instantiate(tree, mode, WildcardType)), Literal(Constant(()))))
          typed(valueDiscard, mode, UnitClass.tpe)
      }
    }

    private def isAdaptableWithView(qual: Tree) = {
      val qtpe = qual.tpe.widen
      (    !isPastTyper
        && qual.isTerm
        && !qual.isInstanceOf[Super]
        && ((qual.symbol eq null) || !qual.symbol.isTerm || qual.symbol.isValue)
        && !qtpe.isError
        && !qtpe.typeSymbol.isBottomClass
        && qtpe != WildcardType
        && !qual.isInstanceOf[ApplyImplicitView] // don't chain views
        && (context.implicitsEnabled || context.enrichmentEnabled)
        // Elaborating `context.implicitsEnabled`:
        // don't try to adapt a top-level type that's the subject of an implicit search
        // this happens because, if isView, typedImplicit tries to apply the "current" implicit value to
        // a value that needs to be coerced, so we check whether the implicit value has an `apply` method.
        // (If we allow this, we get divergence, e.g., starting at `conforms` during ant quick.bin)
        // Note: implicit arguments are still inferred (this kind of "chaining" is allowed)
      )
    }

    def adaptToMember(qual: Tree, searchTemplate: Type, reportAmbiguous: Boolean = true, saveErrors: Boolean = true): Tree = {
      if (isAdaptableWithView(qual)) {
        qual.tpe.dealiasWiden match {
          case et: ExistentialType =>
            qual setType et.skolemizeExistential(context.owner, qual) // open the existential
          case _ =>
        }
        inferView(qual, qual.tpe, searchTemplate, reportAmbiguous, saveErrors) match {
          case EmptyTree  => qual
          case coercion   =>
            if (settings.logImplicitConv)
              unit.echo(qual.pos,
                "applied implicit conversion from %s to %s = %s".format(
                  qual.tpe, searchTemplate, coercion.symbol.defString))

            typedQualifier(atPos(qual.pos)(new ApplyImplicitView(coercion, List(qual))))
        }
      }
      else qual
    }

    /** Try to apply an implicit conversion to `qual` to that it contains
     *  a method `name` which can be applied to arguments `args` with expected type `pt`.
     *  If `pt` is defined, there is a fallback to try again with pt = ?.
     *  This helps avoiding propagating result information too far and solves
     *  #1756.
     *  If no conversion is found, return `qual` unchanged.
     *
     */
    def adaptToArguments(qual: Tree, name: Name, args: List[Tree], pt: Type, reportAmbiguous: Boolean, saveErrors: Boolean): Tree = {
      def doAdapt(restpe: Type) =
        //util.trace("adaptToArgs "+qual+", name = "+name+", argtpes = "+(args map (_.tpe))+", pt = "+pt+" = ")
        adaptToMember(qual, HasMethodMatching(name, args map (_.tpe), restpe), reportAmbiguous, saveErrors)

      if (pt == WildcardType)
        doAdapt(pt)
      else silent(_ => doAdapt(pt)) filter (_ != qual) orElse (_ =>
        logResult(s"fallback on implicits in adaptToArguments: $qual.$name")(doAdapt(WildcardType))
      )
    }

    /** Try to apply an implicit conversion to `qual` so that it contains
     *  a method `name`. If that's ambiguous try taking arguments into
     *  account using `adaptToArguments`.
     */
    def adaptToMemberWithArgs(tree: Tree, qual: Tree, name: Name, mode: Mode, reportAmbiguous: Boolean, saveErrors: Boolean): Tree = {
      def onError(reportError: => Tree): Tree = context.tree match {
          case Apply(tree1, args) if (tree1 eq tree) && args.nonEmpty =>
          ( silent   (_.typedArgs(args.map(_.duplicate), mode))
              filter (xs => !(xs exists (_.isErrorTyped)))
                 map (xs => adaptToArguments(qual, name, xs, WildcardType, reportAmbiguous, saveErrors))
              orElse ( _ => reportError)
          )
              case _            =>
                reportError
            }

      silent(_.adaptToMember(qual, HasMember(name), reportAmbiguous = false)) orElse (err =>
        onError {
          if (reportAmbiguous) context issue err
          setError(tree)
        }
      )
      }

    /** Try to apply an implicit conversion to `qual` to that it contains a
     *  member `name` of arbitrary type.
     *  If no conversion is found, return `qual` unchanged.
     */
    def adaptToName(qual: Tree, name: Name) =
      if (member(qual, name) != NoSymbol) qual
      else adaptToMember(qual, HasMember(name))

    private def validateNoCaseAncestor(clazz: Symbol) = {
      if (!phase.erasedTypes) {
        for (ancestor <- clazz.ancestors find (_.isCase)) {
          unit.error(clazz.pos, (
            "case %s has case ancestor %s, but case-to-case inheritance is prohibited."+
            " To overcome this limitation, use extractors to pattern match on non-leaf nodes."
          ).format(clazz, ancestor.fullName))
        }
      }
    }

    private def checkEphemeral(clazz: Symbol, body: List[Tree]) = {
      // NOTE: Code appears to be messy in this method for good reason: it clearly
      // communicates the fact that it implements rather ad-hoc, arbitrary and
      // non-regular set of rules that identify features that interact badly with
      // value classes. This code can be cleaned up a lot once implementation
      // restrictions are addressed.
      val isValueClass = !clazz.isTrait
      def where = if (isValueClass) "value class" else "universal trait extending from class Any"
      def implRestriction(tree: Tree, what: String) =
        unit.error(tree.pos, s"implementation restriction: $what is not allowed in $where" +
           "\nThis restriction is planned to be removed in subsequent releases.")
      /**
       * Deeply traverses the tree in search of constructs that are not allowed
       * in value classes (at any nesting level).
       *
       * All restrictions this object imposes are probably not fundamental but require
       * fair amount of work and testing. We are conservative for now when it comes
       * to allowing language features to interact with value classes.
       *  */
      object checkEphemeralDeep extends Traverser {
        override def traverse(tree: Tree): Unit = if (isValueClass) {
          tree match {
            case _: ModuleDef =>
              //see https://issues.scala-lang.org/browse/SI-6359
              implRestriction(tree, "nested object")
            //see https://issues.scala-lang.org/browse/SI-6444
            //see https://issues.scala-lang.org/browse/SI-6463
            case _: ClassDef =>
              implRestriction(tree, "nested class")
            case Select(sup @ Super(qual, mix), selector) if selector != nme.CONSTRUCTOR && qual.symbol == clazz && mix != tpnme.EMPTY =>
              //see https://issues.scala-lang.org/browse/SI-6483
              implRestriction(sup, "qualified super reference")
            case _ =>
          }
          super.traverse(tree)
        }
      }
      for (stat <- body) {
        def notAllowed(what: String) = unit.error(stat.pos, s"$what is not allowed in $where")
        stat match {
          // see https://issues.scala-lang.org/browse/SI-6444
          // see https://issues.scala-lang.org/browse/SI-6463
          case ClassDef(mods, _, _, _) if isValueClass =>
            implRestriction(stat, s"nested ${ if (mods.isTrait) "trait" else "class" }")
          case _: Import | _: ClassDef | _: TypeDef | EmptyTree => // OK
          case DefDef(_, name, _, _, _, rhs) =>
            if (stat.symbol.isAuxiliaryConstructor)
              notAllowed("secondary constructor")
            else if (isValueClass && (name == nme.equals_ || name == nme.hashCode_) && !stat.symbol.isSynthetic)
              notAllowed(s"redefinition of $name method. See SIP-15, criterion 4.")
            else if (stat.symbol != null && stat.symbol.isParamAccessor)
              notAllowed("additional parameter")
            checkEphemeralDeep.traverse(rhs)
          case _: ValDef =>
            notAllowed("field definition")
          case _: ModuleDef =>
            //see https://issues.scala-lang.org/browse/SI-6359
            implRestriction(stat, "nested object")
          case _ =>
            notAllowed("this statement")
        }
      }
    }

    private def validateDerivedValueClass(clazz: Symbol, body: List[Tree]) = {
      if (clazz.isTrait)
        unit.error(clazz.pos, "only classes (not traits) are allowed to extend AnyVal")
      if (!clazz.isStatic)
        unit.error(clazz.pos, "value class may not be a "+
          (if (clazz.owner.isTerm) "local class" else "member of another class"))
      if (!clazz.isPrimitiveValueClass) {
        clazz.info.decls.toList.filter(acc => acc.isMethod && acc.isParamAccessor) match {
          case List(acc) =>
            def isUnderlyingAcc(sym: Symbol) =
              sym == acc || acc.hasAccessorFlag && sym == acc.accessed
            if (acc.accessBoundary(clazz) != rootMirror.RootClass)
              unit.error(acc.pos, "value class needs to have a publicly accessible val parameter")
            else if (acc.tpe.typeSymbol.isDerivedValueClass)
              unit.error(acc.pos, "value class may not wrap another user-defined value class")
            checkEphemeral(clazz, body filterNot (stat => isUnderlyingAcc(stat.symbol)))
          case x =>
            unit.error(clazz.pos, "value class needs to have exactly one public val parameter")
        }
      }

      for (tparam <- clazz.typeParams)
        if (tparam hasAnnotation definitions.SpecializedClass)
          unit.error(tparam.pos, "type parameter of value class may not be specialized")
    }

    /** Typechecks a parent type reference.
     *
     *  This typecheck is harder than it might look, because it should honor early
     *  definitions and also perform type argument inference with the help of super call
     *  arguments provided in `encodedtpt`.
     *
     *  The method is called in batches (batch = 1 time per each parent type referenced),
     *  two batches per definition: once from namer, when entering a ClassDef or a ModuleDef
     *  and once from typer, when typechecking the definition.
     *
     *  ***Arguments***
     *
     *  `encodedtpt` represents the parent type reference wrapped in an `Apply` node
     *  which indicates value arguments (i.e. type macro arguments or super constructor call arguments)
     *  If no value arguments are provided by the user, the `Apply` node is still
     *  there, but its `args` will be set to `Nil`.
     *  This argument is synthesized by `tools.nsc.ast.Parsers.templateParents`.
     *
     *  `templ` is an enclosing template, which contains a primary constructor synthesized by the parser.
     *  Such a constructor is a DefDef which contains early initializers and maybe a super constructor call
     *  (I wrote "maybe" because trait constructors don't call super constructors).
     *  This argument is synthesized by `tools.nsc.ast.Trees.Template`.
     *
     *  `inMixinPosition` indicates whether the reference is not the first in the
     *  list of parents (and therefore cannot be a class) or the opposite.
     *
     *  ***Return value and side effects***
     *
     *  Returns a `TypeTree` representing a resolved parent type.
     *  If the typechecked parent reference implies non-nullary and non-empty argument list,
     *  this argument list is attached to the returned value in SuperArgsAttachment.
     *  The attachment is necessary for the subsequent typecheck to fixup a super constructor call
     *  in the body of the primary constructor (see `typedTemplate` for details).
     *
     *  This method might invoke `typedPrimaryConstrBody`, hence it might cause the side effects
     *  described in the docs of that method. It might also attribute the Super(_, _) reference
     *  (if present) inside the primary constructor of `templ`.
     *
     *  ***Example***
     *
     *  For the following definition:
     *
     *    class D extends {
     *      val x = 2
     *      val y = 4
     *    } with B(x)(3) with C(y) with T
     *
     *  this method will be called six times:
     *
     *    (3 times from the namer)
     *    typedParentType(Apply(Apply(Ident(B), List(Ident(x))), List(3)), templ, inMixinPosition = false)
     *    typedParentType(Apply(Ident(C), List(Ident(y))), templ, inMixinPosition = true)
     *    typedParentType(Apply(Ident(T), List()), templ, inMixinPosition = true)
     *
     *    (3 times from the typer)
     *    <the same three calls>
     */
    private def typedParentType(encodedtpt: Tree, templ: Template, inMixinPosition: Boolean): Tree = {
      val app = treeInfo.dissectApplied(encodedtpt)
      val (treeInfo.Applied(core, targs, argss), decodedtpt) = ((app, app.callee))
      val argssAreTrivial = argss == Nil || argss == ListOfNil

      // we cannot avoid cyclic references with `initialize` here, because when type macros arrive,
      // we'll have to check the probe for isTypeMacro anyways.
      // therefore I think it's reasonable to trade a more specific "inherits itself" error
      // for a generic, yet understandable "cyclic reference" error
      var probe = typedTypeConstructor(core.duplicate).tpe.typeSymbol
      if (probe == null) probe = NoSymbol
      probe.initialize

      if (probe.isTrait || inMixinPosition) {
        if (!argssAreTrivial) {
          if (probe.isTrait) ConstrArgsInParentWhichIsTraitError(encodedtpt, probe)
          else () // a class in a mixin position - this warrants an error in `validateParentClasses`
                  // therefore here we do nothing, e.g. don't check that the # of ctor arguments
                  // matches the # of ctor parameters or stuff like that
        }
        typedType(decodedtpt)
      } else {
        var supertpt = typedTypeConstructor(decodedtpt)
        val supertparams = if (supertpt.hasSymbolField) supertpt.symbol.typeParams else Nil
        if (supertparams.nonEmpty) {
          typedPrimaryConstrBody(templ) {
            val supertpe = PolyType(supertparams, appliedType(supertpt.tpe, supertparams map (_.tpeHK)))
            val supercall = New(supertpe, mmap(argss)(_.duplicate))
            val treeInfo.Applied(Select(ctor, nme.CONSTRUCTOR), _, _) = supercall
            ctor setType supertpe // this is an essential hack, otherwise it will occasionally fail to typecheck
            atPos(supertpt.pos.focus)(supercall)
          } match {
            case EmptyTree => MissingTypeArgumentsParentTpeError(supertpt)
            case tpt => supertpt = TypeTree(tpt.tpe) setPos supertpt.pos  // SI-7224: don't .focus positions of the TypeTree of a parent that exists in source
          }
        }
        // this is the place where we tell the typer what argss should be used for the super call
        // if argss are nullary or empty, then (see the docs for `typedPrimaryConstrBody`)
        // the super call dummy is already good enough, so we don't need to do anything
        if (argssAreTrivial) supertpt else supertpt updateAttachment SuperArgsAttachment(argss)
      }
    }

    /** Typechecks the mishmash of trees that happen to be stuffed into the primary constructor of a given template.
     *  Before commencing the typecheck, replaces the `pendingSuperCall` dummy with the result of `actualSuperCall`.
     *  `actualSuperCall` can return `EmptyTree`, in which case the dummy is replaced with a literal unit.
     *
     *  ***Return value and side effects***
     *
     *  If a super call is present in the primary constructor and is not erased by the transform, returns it typechecked.
     *  Otherwise (e.g. if the primary constructor is missing or the super call isn't there) returns `EmptyTree`.
     *
     *  As a side effect, this method attributes the underlying fields of early vals.
     *  Early vals aren't typechecked anywhere else, so it's essential to call `typedPrimaryConstrBody`
     *  at least once per definition. It'd be great to disentangle this logic at some point.
     *
     *  ***Example***
     *
     *  For the following definition:
     *
     *    class D extends {
     *      val x = 2
     *      val y = 4
     *    } with B(x)(3) with C(y) with T
     *
     *  the primary constructor of `templ` will be:
     *
     *    Block(List(
     *      ValDef(NoMods, x, TypeTree(), 2)
     *      ValDef(NoMods, y, TypeTree(), 4)
     *      global.pendingSuperCall,
     *      Literal(Constant(())))
     *
     *  Note the `pendingSuperCall` part. This is the representation of a fill-me-in-later supercall dummy,
     *  which encodes the fact that supercall argss are unknown during parsing and need to be transplanted
     *  from one of the parent types. Read more about why the argss are unknown in `tools.nsc.ast.Trees.Template`.
     */
    private def typedPrimaryConstrBody(templ: Template)(actualSuperCall: => Tree): Tree =
        treeInfo.firstConstructor(templ.body) match {
        case ctor @ DefDef(_, _, _, vparamss, _, cbody @ Block(cstats, cunit)) =>
            val (preSuperStats, superCall) = {
              val (stats, rest) = cstats span (x => !treeInfo.isSuperConstrCall(x))
              (stats map (_.duplicate), if (rest.isEmpty) EmptyTree else rest.head.duplicate)
            }
          val superCall1 = (superCall match {
            case global.pendingSuperCall => actualSuperCall
            case EmptyTree => EmptyTree
          }) orElse cunit
          val cbody1 = treeCopy.Block(cbody, preSuperStats, superCall1)
          val clazz = context.owner
            assert(clazz != NoSymbol, templ)
          val cscope = context.outer.makeNewScope(ctor, context.outer.owner)
          val cbody2 = { // called both during completion AND typing.
            val typer1 = newTyper(cscope)
            // XXX: see about using the class's symbol....
            clazz.unsafeTypeParams foreach (sym => typer1.context.scope.enter(sym))
            typer1.namer.enterValueParams(vparamss map (_.map(_.duplicate)))
            typer1.typed(cbody1)
            }

            val preSuperVals = treeInfo.preSuperFields(templ.body)
            if (preSuperVals.isEmpty && preSuperStats.nonEmpty)
            devWarning("Wanted to zip empty presuper val list with " + preSuperStats)
            else
            map2(preSuperStats, preSuperVals)((ldef, gdef) => gdef.tpt setType ldef.symbol.tpe)

          if (superCall1 == cunit) EmptyTree
          else cbody2 match {
            case Block(_, expr) => expr
            case tree => tree
          }
          case _ =>
          EmptyTree
        }

    /** Makes sure that the first type tree in the list of parent types is always a class.
     *  If the first parent is a trait, prepend its supertype to the list until it's a class.
*/
    private def normalizeFirstParent(parents: List[Tree]): List[Tree] = parents match {
      case first :: rest if treeInfo.isTraitRef(first) =>
        def explode(supertpt: Tree, acc: List[Tree]): List[Tree] = {
          if (treeInfo.isTraitRef(supertpt)) {
            val supertpt1 = typedType(supertpt)
            if (!supertpt1.isErrorTyped) {
              val supersupertpt = TypeTree(supertpt1.tpe.firstParent) setPos supertpt.pos.focus
              return explode(supersupertpt, supertpt1 :: acc)
            }
          }
          if (supertpt.tpe.typeSymbol == AnyClass) supertpt setType AnyRefClass.tpe
          supertpt :: acc
        }
        explode(first, Nil) ++ rest
      case _ => parents
    }

    /** Certain parents are added in the parser before it is known whether
     *  that class also declared them as parents. For instance, this is an
     *  error unless we take corrective action here:
     *
     *    case class Foo() extends Serializable
     *
     *  So we strip the duplicates before typer.
     */
    private def fixDuplicateSyntheticParents(parents: List[Tree]): List[Tree] = parents match {
          case Nil      => Nil
          case x :: xs  =>
            val sym = x.symbol
        x :: fixDuplicateSyntheticParents(
              if (isPossibleSyntheticParent(sym)) xs filterNot (_.symbol == sym)
              else xs
            )
        }

    def typedParentTypes(templ: Template): List[Tree] = templ.parents match {
      case Nil => List(atPos(templ.pos)(TypeTree(AnyRefClass.tpe)))
      case first :: rest =>
        try {
          val supertpts = fixDuplicateSyntheticParents(normalizeFirstParent(
            typedParentType(first, templ, inMixinPosition = false) +:
            (rest map (typedParentType(_, templ, inMixinPosition = true)))))

          // if that is required to infer the targs of a super call
          // typedParentType calls typedPrimaryConstrBody to do the inferring typecheck
          // as a side effect, that typecheck also assigns types to the fields underlying early vals
          // however if inference is not required, the typecheck doesn't happen
          // and therefore early fields have their type trees not assigned
          // here we detect this situation and take preventive measures
          if (treeInfo.hasUntypedPreSuperFields(templ.body))
            typedPrimaryConstrBody(templ)(EmptyTree)

          supertpts mapConserve (tpt => checkNoEscaping.privates(context.owner, tpt))
        } catch {
        case ex: TypeError =>
          // fallback in case of cyclic errors
          // @H none of the tests enter here but I couldn't rule it out
            // upd. @E when a definition inherits itself, we end up here
            // because `typedParentType` triggers `initialize` for parent types symbols
          log("Type error calculating parents in template " + templ)
          log("Error: " + ex)
          ParentTypesError(templ, ex)
          List(TypeTree(AnyRefClass.tpe))
      }
    }

    /** <p>Check that</p>
     *  <ul>
     *    <li>all parents are class types,</li>
     *    <li>first parent class is not a mixin; following classes are mixins,</li>
     *    <li>final classes are not inherited,</li>
     *    <li>
     *      sealed classes are only inherited by classes which are
     *      nested within definition of base class, or that occur within same
     *      statement sequence,
     *    </li>
     *    <li>self-type of current class is a subtype of self-type of each parent class.</li>
     *    <li>no two parents define same symbol.</li>
     *  </ul>
     */
    def validateParentClasses(parents: List[Tree], selfType: Type) {
      val pending = ListBuffer[AbsTypeError]()
      def validateDynamicParent(parent: Symbol, parentPos: Position) =
        if (parent == DynamicClass) checkFeature(parentPos, DynamicsFeature)

      def validateParentClass(parent: Tree, superclazz: Symbol) =
        if (!parent.isErrorTyped) {
          val psym = parent.tpe.typeSymbol.initialize

          checkStablePrefixClassType(parent)

          if (psym != superclazz) {
            if (psym.isTrait) {
              val ps = psym.info.parents
              if (!ps.isEmpty && !superclazz.isSubClass(ps.head.typeSymbol))
                pending += ParentSuperSubclassError(parent, superclazz, ps.head.typeSymbol, psym)
            } else {
              pending += ParentNotATraitMixinError(parent, psym)
            }
          }

          if (psym.isFinal)
            pending += ParentFinalInheritanceError(parent, psym)

          if (psym.hasDeprecatedInheritanceAnnotation) {
            val suffix = psym.deprecatedInheritanceMessage map (": " + _) getOrElse ""
            val msg = s"inheritance from ${psym.fullLocationString} is deprecated$suffix"
            unit.deprecationWarning(parent.pos, msg)
          }

          if (psym.isSealed && !phase.erasedTypes)
            if (context.unit.source.file == psym.sourceFile)
              psym addChild context.owner
            else
              pending += ParentSealedInheritanceError(parent, psym)

          if (!(selfType <:< parent.tpe.typeOfThis) &&
              !phase.erasedTypes &&
              !context.owner.isSynthetic &&   // don't check synthetic concrete classes for virtuals (part of DEVIRTUALIZE)
              !settings.noSelfCheck &&  // setting to suppress this very check
              !selfType.isErroneous &&
              !parent.tpe.isErroneous)
          {
            pending += ParentSelfTypeConformanceError(parent, selfType)
            if (settings.explaintypes) explainTypes(selfType, parent.tpe.typeOfThis)
          }

          if (parents exists (p => p != parent && p.tpe.typeSymbol == psym && !psym.isError))
            pending += ParentInheritedTwiceError(parent, psym)

          validateDynamicParent(psym, parent.pos)
        }

      if (!parents.isEmpty && parents.forall(!_.isErrorTyped)) {
        val superclazz = parents.head.tpe.typeSymbol
        for (p <- parents) validateParentClass(p, superclazz)
      }

      pending.foreach(ErrorUtils.issueTypeError)
    }

    def checkFinitary(classinfo: ClassInfoType) {
      val clazz = classinfo.typeSymbol

      for (tparam <- clazz.typeParams) {
        if (classinfo.expansiveRefs(tparam) contains tparam) {
          val newinfo = ClassInfoType(
            classinfo.parents map (_.instantiateTypeParams(List(tparam), List(AnyRefClass.tpe))),
            classinfo.decls,
            clazz)
          clazz.setInfo {
            clazz.info match {
              case PolyType(tparams, _) => PolyType(tparams, newinfo)
              case _ => newinfo
            }
          }
          FinitaryError(tparam)
        }
      }
    }

    def typedClassDef(cdef: ClassDef): Tree = {
      val clazz = cdef.symbol
      val typedMods = typedModifiers(cdef.mods)
      assert(clazz != NoSymbol, cdef)
      reenterTypeParams(cdef.tparams)
      val tparams1 = cdef.tparams mapConserve (typedTypeDef)
      val impl1 = typerReportAnyContextErrors(context.make(cdef.impl, clazz, newScope)) {
        _.typedTemplate(cdef.impl, typedParentTypes(cdef.impl))
      }
      val impl2 = finishMethodSynthesis(impl1, clazz, context)
      if (clazz.isTrait && clazz.info.parents.nonEmpty && clazz.info.firstParent.typeSymbol == AnyClass)
        checkEphemeral(clazz, impl2.body)

      if ((clazz isNonBottomSubClass ClassfileAnnotationClass) && (clazz != ClassfileAnnotationClass)) {
        if (!clazz.owner.isPackageClass)
          unit.error(clazz.pos, "inner classes cannot be classfile annotations")
        else restrictionWarning(cdef.pos, unit,
          """|subclassing Classfile does not
             |make your annotation visible at runtime.  If that is what
             |you want, you must write the annotation class in Java.""".stripMargin)
      }

      if (!isPastTyper) {
        for (ann <- clazz.getAnnotation(DeprecatedAttr)) {
          val m = companionSymbolOf(clazz, context)
          if (m != NoSymbol)
            m.moduleClass.addAnnotation(AnnotationInfo(ann.atp, ann.args, List()))
        }
      }
      treeCopy.ClassDef(cdef, typedMods, cdef.name, tparams1, impl2)
        .setType(NoType)
    }

    def typedModuleDef(mdef: ModuleDef): Tree = {
      // initialize all constructors of the linked class: the type completer (Namer.methodSig)
      // might add default getters to this object. example: "object T; class T(x: Int = 1)"
      val linkedClass = companionSymbolOf(mdef.symbol, context)
      if (linkedClass != NoSymbol)
        linkedClass.info.decl(nme.CONSTRUCTOR).alternatives foreach (_.initialize)

      val clazz     = mdef.symbol.moduleClass
      val typedMods = typedModifiers(mdef.mods)
      assert(clazz != NoSymbol, mdef)
      val noSerializable = (
           (linkedClass eq NoSymbol)
        || linkedClass.isErroneous
        || !linkedClass.isSerializable
        || clazz.isSerializable
      )
      val impl1 = typerReportAnyContextErrors(context.make(mdef.impl, clazz, newScope)) {
        _.typedTemplate(mdef.impl, {
          typedParentTypes(mdef.impl) ++ (
            if (noSerializable) Nil
            else {
              clazz.makeSerializable()
              List(TypeTree(SerializableClass.tpe) setPos clazz.pos.focus)
            }
          )
        })
      }
      val impl2  = finishMethodSynthesis(impl1, clazz, context)

      // SI-5954. On second compile of a companion class contained in a package object we end up
      // with some confusion of names which leads to having two symbols with the same name in the
      // same owner. Until that can be straightened out we will warn on companion objects in package
      // objects. But this code also tries to be friendly by distinguishing between case classes and
      // user written companion pairs
      def warnPackageObjectMembers(mdef : ModuleDef) = for (m <- mdef.symbol.info.members) {
        // ignore synthetic objects, because the "companion" object to a case class is synthetic and
        // we only want one error per case class
        if (!m.isSynthetic) {
          // can't handle case classes in package objects
          if (m.isCaseClass) pkgObjectWarning(m, mdef, "case")
          // can't handle companion class/object pairs in package objects
          else if ((m.isClass && m.companionModule != NoSymbol && !m.companionModule.isSynthetic) ||
                   (m.isModule && m.companionClass != NoSymbol && !m.companionClass.isSynthetic))
                     pkgObjectWarning(m, mdef, "companion")
        }

        def pkgObjectWarning(m : Symbol, mdef : ModuleDef, restricted : String) = {
          val pkgName = mdef.symbol.ownerChain find (_.isPackage) map (_.decodedName) getOrElse mdef.symbol.toString
          context.warning(if (m.pos.isDefined) m.pos else mdef.pos, s"${m} should be placed directly in package ${pkgName} instead of package object ${pkgName}. Under some circumstances companion objects and case classes in package objects can fail to recompile. See https://issues.scala-lang.org/browse/SI-5954.")
        }
      }

      if (mdef.symbol.isPackageObject)
        warnPackageObjectMembers(mdef)

      treeCopy.ModuleDef(mdef, typedMods, mdef.name, impl2) setType NoType
    }
    /** In order to override this in the TreeCheckers Typer so synthetics aren't re-added
     *  all the time, it is exposed here the module/class typing methods go through it.
     *  ...but it turns out it's also the ideal spot for namer/typer coordination for
     *  the tricky method synthesis scenarios, so we'll make it that.
     */
    protected def finishMethodSynthesis(templ: Template, clazz: Symbol, context: Context): Template = {
      addSyntheticMethods(templ, clazz, context)
    }
    /** For flatMapping a list of trees when you want the DocDefs and Annotated
     *  to be transparent.
     */
    def rewrappingWrapperTrees(f: Tree => List[Tree]): Tree => List[Tree] = {
      case dd @ DocDef(comment, defn) => f(defn) map (stat => DocDef(comment, stat) setPos dd.pos)
      case Annotated(annot, defn)     => f(defn) map (stat => Annotated(annot, stat))
      case tree                       => f(tree)
    }

    protected def enterSyms(txt: Context, trees: List[Tree]) = {
      var txt0 = txt
      for (tree <- trees) txt0 = enterSym(txt0, tree)
    }

    protected def enterSym(txt: Context, tree: Tree): Context =
      if (txt eq context) namer.enterSym(tree)
      else newNamer(txt).enterSym(tree)

    /** <!-- 2 --> Check that inner classes do not inherit from Annotation
     */
    def typedTemplate(templ: Template, parents1: List[Tree]): Template = {
      val clazz = context.owner
      clazz.annotations.map(_.completeInfo())
      if (templ.symbol == NoSymbol)
        templ setSymbol clazz.newLocalDummy(templ.pos)
      val self1 = templ.self match {
        case vd @ ValDef(_, _, tpt, EmptyTree) =>
          val tpt1 = checkNoEscaping.privates(
            clazz.thisSym,
            treeCopy.TypeTree(tpt).setOriginal(tpt) setType vd.symbol.tpe
          )
          copyValDef(vd)(tpt = tpt1, rhs = EmptyTree) setType NoType
      }
      // was:
      //          val tpt1 = checkNoEscaping.privates(clazz.thisSym, typedType(tpt))
      //          treeCopy.ValDef(vd, mods, name, tpt1, EmptyTree) setType NoType
      // but this leads to cycles for existential self types ==> #2545
      if (self1.name != nme.WILDCARD)
        context.scope enter self1.symbol

      val selfType = (
        if (clazz.isAnonymousClass && !phase.erasedTypes)
          intersectionType(clazz.info.parents, clazz.owner)
        else
          clazz.typeOfThis
      )
      // the following is necessary for templates generated later
      assert(clazz.info.decls != EmptyScope, clazz)
      enterSyms(context.outer.make(templ, clazz, clazz.info.decls), templ.body)
      if (!templ.isErrorTyped) // if `parentTypes` has invalidated the template, don't validate it anymore
      validateParentClasses(parents1, selfType)
      if (clazz.isCase)
        validateNoCaseAncestor(clazz)
      if (clazz.isTrait && hasSuperArgs(parents1.head))
        ConstrArgsInParentOfTraitError(parents1.head, clazz)

      if ((clazz isSubClass ClassfileAnnotationClass) && !clazz.isTopLevel)
        unit.error(clazz.pos, "inner classes cannot be classfile annotations")

      if (!phase.erasedTypes && !clazz.info.resultType.isError) // @S: prevent crash for duplicated type members
        checkFinitary(clazz.info.resultType.asInstanceOf[ClassInfoType])

      val body = {
      val body =
        if (isPastTyper || reporter.hasErrors) templ.body
        else templ.body flatMap rewrappingWrapperTrees(namer.addDerivedTrees(Typer.this, _))
        val primaryCtor = treeInfo.firstConstructor(body)
        val primaryCtor1 = primaryCtor match {
          case DefDef(_, _, _, _, _, Block(earlyVals :+ global.pendingSuperCall, unit)) =>
            val argss = superArgs(parents1.head) getOrElse Nil
            val pos = wrappingPos(parents1.head.pos, argss.flatten)
            val superCall = atPos(pos)(PrimarySuperCall(argss))
            deriveDefDef(primaryCtor)(block => Block(earlyVals :+ superCall, unit) setPos pos) setPos pos
          case _ => primaryCtor
        }
        body mapConserve { case `primaryCtor` => primaryCtor1; case stat => stat }
      }

      val body1 = typedStats(body, templ.symbol)

      if (clazz.info.firstParent.typeSymbol == AnyValClass)
        validateDerivedValueClass(clazz, body1)

      if (clazz.isTrait) {
        for (decl <- clazz.info.decls if decl.isTerm && decl.isEarlyInitialized) {
          unit.warning(decl.pos, "Implementation restriction: early definitions in traits are not initialized before the super class is initialized.")
        }
      }

      treeCopy.Template(templ, parents1, self1, body1) setType clazz.tpe_*
    }

    /** Remove definition annotations from modifiers (they have been saved
     *  into the symbol's `annotations` in the type completer / namer)
     *
     *  However reification does need annotation definitions to proceed.
     *  Unfortunately, AnnotationInfo doesn't provide enough info to reify it in general case.
     *  The biggest problem is with the "atp: Type" field, which cannot be reified in some situations
     *  that involve locally defined annotations. See more about that in Reifiers.scala.
     *
     *  That's why the original tree gets saved into `original` field of AnnotationInfo (happens elsewhere).
     *  The field doesn't get pickled/unpickled and exists only during a single compilation run.
     *  This simultaneously allows us to reify annotations and to preserve backward compatibility.
     */
    def typedModifiers(mods: Modifiers): Modifiers =
      mods.copy(annotations = Nil) setPositions mods.positions

    def typedValDef(vdef: ValDef): ValDef = {
      val sym = vdef.symbol
      val valDefTyper = {
        val maybeConstrCtx =
          if ((sym.isParameter || sym.isEarlyInitialized) && sym.owner.isConstructor) context.makeConstructorContext
          else context
        newTyper(maybeConstrCtx.makeNewScope(vdef, sym))
      }
      valDefTyper.typedValDefImpl(vdef)
    }

    // use typedValDef instead. this version is called after creating a new context for the ValDef
    private def typedValDefImpl(vdef: ValDef) = {
      val sym = vdef.symbol.initialize
      val typedMods = typedModifiers(vdef.mods)

      sym.annotations.map(_.completeInfo())
      val tpt1 = checkNoEscaping.privates(sym, typedType(vdef.tpt))
      checkNonCyclic(vdef, tpt1)

      if (sym.hasAnnotation(definitions.VolatileAttr) && !sym.isMutable)
        VolatileValueError(vdef)

      val rhs1 =
        if (vdef.rhs.isEmpty) {
          if (sym.isVariable && sym.owner.isTerm && !sym.isLazy && !isPastTyper)
            LocalVarUninitializedError(vdef)
          vdef.rhs
        } else {
          val tpt2 = if (sym.hasDefault) {
            // When typechecking default parameter, replace all type parameters in the expected type by Wildcard.
            // This allows defining "def foo[T](a: T = 1)"
            val tparams = sym.owner.skipConstructor.info.typeParams
            val subst = new SubstTypeMap(tparams, tparams map (_ => WildcardType)) {
              override def matches(sym: Symbol, sym1: Symbol) =
                if (sym.isSkolem) matches(sym.deSkolemize, sym1)
                else if (sym1.isSkolem) matches(sym, sym1.deSkolemize)
                else super[SubstTypeMap].matches(sym, sym1)
            }
            // allow defaults on by-name parameters
            if (sym hasFlag BYNAMEPARAM)
              if (tpt1.tpe.typeArgs.isEmpty) WildcardType // during erasure tpt1 is Function0
              else subst(tpt1.tpe.typeArgs(0))
            else subst(tpt1.tpe)
          } else tpt1.tpe
          transformedOrTyped(vdef.rhs, EXPRmode | BYVALmode, tpt2)
        }
      treeCopy.ValDef(vdef, typedMods, vdef.name, tpt1, checkDead(rhs1)) setType NoType
    }

    /** Enter all aliases of local parameter accessors.
     */
    def computeParamAliases(clazz: Symbol, vparamss: List[List[ValDef]], rhs: Tree) {
      debuglog(s"computing param aliases for $clazz:${clazz.primaryConstructor.tpe}:$rhs")
      val pending = ListBuffer[AbsTypeError]()

      // !!! This method is redundant with other, less buggy ones.
      def decompose(call: Tree): (Tree, List[Tree]) = call match {
        case Apply(fn, args) =>
          // an object cannot be allowed to pass a reference to itself to a superconstructor
          // because of initialization issues; SI-473, SI-3913, SI-6928.
          foreachSubTreeBoundTo(args, clazz) { tree =>
            if (tree.symbol.isModule)
              pending += SuperConstrReferenceError(tree)
            tree match {
              case This(qual) =>
                pending += SuperConstrArgsThisReferenceError(tree)
              case _ => ()
            }
          }
          val (superConstr, preArgs) = decompose(fn)
          val params = fn.tpe.params
          // appending a dummy tree to represent Nil for an empty varargs (is this really necessary?)
          val applyArgs = if (args.length < params.length) args :+ EmptyTree else args take params.length

          assert(sameLength(applyArgs, params) || call.isErrorTyped,
            s"arity mismatch but call is not error typed: $clazz (params=$params, args=$applyArgs)")

          (superConstr, preArgs ::: applyArgs)
        case Block(_ :+ superCall, _) =>
          decompose(superCall)
        case _ =>
          (call, Nil)
      }
      val (superConstr, superArgs) = decompose(rhs)
      assert(superConstr.symbol ne null, superConstr)//debug
      def superClazz = superConstr.symbol.owner
      def superParamAccessors = superClazz.constrParamAccessors

      // associate superclass paramaccessors with their aliases
      if (superConstr.symbol.isPrimaryConstructor && !superClazz.isJavaDefined && sameLength(superParamAccessors, superArgs)) {
        for ((superAcc, superArg @ Ident(name)) <- superParamAccessors zip superArgs) {
          if (mexists(vparamss)(_.symbol == superArg.symbol)) {
            val alias = (
              superAcc.initialize.alias
                orElse (superAcc getter superAcc.owner)
                filter (alias => superClazz.info.nonPrivateMember(alias.name) == alias)
            )
            if (alias.exists && !alias.accessed.isVariable) {
              val ownAcc = clazz.info decl name suchThat (_.isParamAccessor) match {
                case acc if !acc.isDeferred && acc.hasAccessorFlag => acc.accessed
                case acc                                           => acc
              }
              ownAcc match {
                case acc: TermSymbol if !acc.isVariable =>
                  debuglog(s"$acc has alias ${alias.fullLocationString}")
                  acc setAlias alias
                case _ =>
              }
            }
          }
        }
      }
      pending.foreach(ErrorUtils.issueTypeError)
    }

    // Check for SI-4842.
    private def checkSelfConstructorArgs(ddef: DefDef, clazz: Symbol) {
      val pending = ListBuffer[AbsTypeError]()
      ddef.rhs match {
        case Block(stats, expr) =>
          val selfConstructorCall = stats.headOption.getOrElse(expr)
          foreachSubTreeBoundTo(List(selfConstructorCall), clazz) {
            case tree @ This(qual) =>
              pending += SelfConstrArgsThisReferenceError(tree)
            case _ => ()
          }
        case _ =>
      }
      pending.foreach(ErrorUtils.issueTypeError)
    }

    /**
     * Run the provided function for each sub tree of `trees` that
     * are bound to a symbol with `clazz` as a base class.
     *
     * @param f This function can assume that `tree.symbol` is non null
     */
    private def foreachSubTreeBoundTo[A](trees: List[Tree], clazz: Symbol)(f: Tree => Unit): Unit =
      for {
        tree <- trees
        subTree <- tree
      } {
        val sym = subTree.symbol
        if (sym != null && sym.info.baseClasses.contains(clazz))
          f(subTree)
      }

      /** Check if a structurally defined method violates implementation restrictions.
     *  A method cannot be called if it is a non-private member of a refinement type
     *  and if its parameter's types are any of:
     *    - the self-type of the refinement
     *    - a type member of the refinement
     *    - an abstract type declared outside of the refinement.
     *    - an instance of a value class
     *  Furthermore, the result type may not be a value class either
     */
    def checkMethodStructuralCompatible(ddef: DefDef): Unit = {
      val meth = ddef.symbol
      def parentString = meth.owner.parentSymbols filterNot (_ == ObjectClass) match {
        case Nil => ""
        case xs  => xs.map(_.nameString).mkString(" (of ", " with ", ")")
      }
      def fail(pos: Position, msg: String): Boolean = {
        unit.error(pos, msg)
        false
      }
      /* Have to examine all parameters in all lists.
       */
      def paramssTypes(tp: Type): List[List[Type]] = tp match {
        case mt @ MethodType(_, restpe) => mt.paramTypes :: paramssTypes(restpe)
        case PolyType(_, restpe)        => paramssTypes(restpe)
        case _                          => Nil
      }
      def resultType = meth.tpe.finalResultType
      def nthParamPos(n1: Int, n2: Int) =
        try ddef.vparamss(n1)(n2).pos catch { case _: IndexOutOfBoundsException => meth.pos }

      def failStruct(pos: Position, what: String, where: String = "Parameter type") =
        fail(pos, s"$where in structural refinement may not refer to $what")

      foreachWithIndex(paramssTypes(meth.tpe)) { (paramList, listIdx) =>
        foreachWithIndex(paramList) { (paramType, paramIdx) =>
          val sym = paramType.typeSymbol
          def paramPos = nthParamPos(listIdx, paramIdx)

          /* Not enough to look for abstract types; have to recursively check the bounds
           * of each abstract type for more abstract types. Almost certainly there are other
           * exploitable type soundness bugs which can be seen by bounding a type parameter
           * by an abstract type which itself is bounded by an abstract type.
           */
          def checkAbstract(tp0: Type, what: String): Boolean = {
            def check(sym: Symbol): Boolean = !sym.isAbstractType || {
              log(s"""checking $tp0 in refinement$parentString at ${meth.owner.owner.fullLocationString}""")
              (    (!sym.hasTransOwner(meth.owner) && failStruct(paramPos, "an abstract type defined outside that refinement", what))
                || (!sym.hasTransOwner(meth) && failStruct(paramPos, "a type member of that refinement", what))
                || checkAbstract(sym.info.bounds.hi, "Type bound")
              )
            }
            tp0.dealiasWidenChain forall (t => check(t.typeSymbol))
          }
          checkAbstract(paramType, "Parameter type")

          if (sym.isDerivedValueClass)
            failStruct(paramPos, "a user-defined value class")
          if (paramType.isInstanceOf[ThisType] && sym == meth.owner)
            failStruct(paramPos, "the type of that refinement (self type)")
        }
      }
      if (resultType.typeSymbol.isDerivedValueClass)
        failStruct(ddef.tpt.pos, "a user-defined value class", where = "Result type")
    }

    def typedDefDef(ddef: DefDef): DefDef = {
      val meth = ddef.symbol.initialize

      reenterTypeParams(ddef.tparams)
      reenterValueParams(ddef.vparamss)

      // for `val` and `var` parameter, look at `target` meta-annotation
      if (!isPastTyper && meth.isPrimaryConstructor) {
        for (vparams <- ddef.vparamss; vd <- vparams) {
          if (vd.mods.isParamAccessor) {
            namer.validateParam(vd)
          }
        }
      }

      val tparams1 = ddef.tparams mapConserve typedTypeDef
      val vparamss1 = ddef.vparamss mapConserve (_ mapConserve typedValDef)

      meth.annotations.map(_.completeInfo())

      for (vparams1 <- vparamss1; vparam1 <- vparams1 dropRight 1)
        if (isRepeatedParamType(vparam1.symbol.tpe))
          StarParamNotLastError(vparam1)

      val tpt1 = checkNoEscaping.privates(meth, typedType(ddef.tpt))
      checkNonCyclic(ddef, tpt1)
      ddef.tpt.setType(tpt1.tpe)
      val typedMods = typedModifiers(ddef.mods)
      var rhs1 =
        if (ddef.name == nme.CONSTRUCTOR && !ddef.symbol.hasStaticFlag) { // need this to make it possible to generate static ctors
          if (!meth.isPrimaryConstructor &&
              (!meth.owner.isClass ||
               meth.owner.isModuleClass ||
               meth.owner.isAnonOrRefinementClass))
            InvalidConstructorDefError(ddef)
          typed(ddef.rhs)
        } else if (meth.isMacro) {
          // typechecking macro bodies is sort of unconventional
          // that's why we employ our custom typing scheme orchestrated outside of the typer
          transformedOr(ddef.rhs, typedMacroBody(this, ddef))
        } else {
          transformedOrTyped(ddef.rhs, EXPRmode, tpt1.tpe)
        }

      if (meth.isClassConstructor && !isPastTyper && !meth.owner.isSubClass(AnyValClass)) {
        // At this point in AnyVal there is no supercall, which will blow up
        // in computeParamAliases; there's nothing to be computed for Anyval anyway.
        if (meth.isPrimaryConstructor)
          computeParamAliases(meth.owner, vparamss1, rhs1)
        else
          checkSelfConstructorArgs(ddef, meth.owner)
      }

      if (tpt1.tpe.typeSymbol != NothingClass && !context.returnsSeen && rhs1.tpe.typeSymbol != NothingClass)
        rhs1 = checkDead(rhs1)

      if (!isPastTyper && meth.owner.isClass &&
          meth.paramss.exists(ps => ps.exists(_.hasDefault) && isRepeatedParamType(ps.last.tpe)))
        StarWithDefaultError(meth)

      if (!isPastTyper) {
        val allParams = meth.paramss.flatten
        for (p <- allParams) {
          for (n <- p.deprecatedParamName) {
            if (allParams.exists(p1 => p1.name == n || (p != p1 && p1.deprecatedParamName.exists(_ == n))))
              DeprecatedParamNameError(p, n)
          }
        }
      }
      if (meth.isStructuralRefinementMember)
        checkMethodStructuralCompatible(ddef)

      if (meth.isImplicit && !meth.isSynthetic) meth.info.paramss match {
        case List(param) :: _ if !param.isImplicit =>
          checkFeature(ddef.pos, ImplicitConversionsFeature, meth.toString)
        case _ =>
      }

      treeCopy.DefDef(ddef, typedMods, ddef.name, tparams1, vparamss1, tpt1, rhs1) setType NoType
    }

    def typedTypeDef(tdef: TypeDef): TypeDef =
      typerWithCondLocalContext(context.makeNewScope(tdef, tdef.symbol))(tdef.tparams.nonEmpty) {
        _.typedTypeDefImpl(tdef)
      }

    // use typedTypeDef instead. this version is called after creating a new context for the TypeDef
    private def typedTypeDefImpl(tdef: TypeDef): TypeDef = {
      tdef.symbol.initialize
      reenterTypeParams(tdef.tparams)
      val tparams1 = tdef.tparams mapConserve typedTypeDef
      val typedMods = typedModifiers(tdef.mods)
      tdef.symbol.annotations.map(_.completeInfo())

      // @specialized should not be pickled when compiling with -no-specialize
      if (settings.nospecialization && currentRun.compiles(tdef.symbol)) {
        tdef.symbol.removeAnnotation(definitions.SpecializedClass)
        tdef.symbol.deSkolemize.removeAnnotation(definitions.SpecializedClass)
      }

      val rhs1 = checkNoEscaping.privates(tdef.symbol, typedType(tdef.rhs))
      checkNonCyclic(tdef.symbol)
      if (tdef.symbol.owner.isType)
        rhs1.tpe match {
          case TypeBounds(lo1, hi1) if (!(lo1 <:< hi1)) => LowerBoundError(tdef, lo1, hi1)
          case _                                        => ()
        }

      if (tdef.symbol.isDeferred && tdef.symbol.info.isHigherKinded)
        checkFeature(tdef.pos, HigherKindsFeature)

      treeCopy.TypeDef(tdef, typedMods, tdef.name, tparams1, rhs1) setType NoType
    }

    private def enterLabelDef(stat: Tree) {
      stat match {
        case ldef @ LabelDef(_, _, _) =>
          if (ldef.symbol == NoSymbol)
            ldef.symbol = namer.enterInScope(
              context.owner.newLabel(ldef.name, ldef.pos) setInfo MethodType(List(), UnitClass.tpe))
        case _ =>
      }
    }

    def typedLabelDef(ldef: LabelDef): LabelDef = {
      if (!nme.isLoopHeaderLabel(ldef.symbol.name) || isPastTyper) {
        val restpe = ldef.symbol.tpe.resultType
        val rhs1 = typed(ldef.rhs, restpe)
        ldef.params foreach (param => param setType param.symbol.tpe)
        deriveLabelDef(ldef)(_ => rhs1) setType restpe
      }
      else {
        val initpe = ldef.symbol.tpe.resultType
        val rhs1 = typed(ldef.rhs)
        val restpe = rhs1.tpe
        if (restpe == initpe) { // stable result, no need to check again
          ldef.params foreach (param => param setType param.symbol.tpe)
          treeCopy.LabelDef(ldef, ldef.name, ldef.params, rhs1) setType restpe
        } else {
          context.scope.unlink(ldef.symbol)
          val sym2 = namer.enterInScope(
            context.owner.newLabel(ldef.name, ldef.pos) setInfo MethodType(List(), restpe))
          val rhs2 = typed(resetAllAttrs(ldef.rhs), restpe)
          ldef.params foreach (param => param setType param.symbol.tpe)
          deriveLabelDef(ldef)(_ => rhs2) setSymbol sym2 setType restpe
        }
      }
    }

    def typedBlock(block: Block, mode: Mode, pt: Type): Block = {
      val syntheticPrivates = new ListBuffer[Symbol]
      try {
        namer.enterSyms(block.stats)
        for (stat <- block.stats) enterLabelDef(stat)

        if (phaseId(currentPeriod) <= currentRun.typerPhase.id) {
          // This is very tricky stuff, because we are navigating the Skylla and Charybdis of
          // anonymous classes and what to return from them here. On the one hand, we cannot admit
          // every non-private member of an anonymous class as a part of the structural type of the
          // enclosing block. This runs afoul of the restriction that a structural type may not
          // refer to an enclosing type parameter or abstract types (which in turn is necessitated
          // by what can be done in Java reflection). On the other hand, making every term member
          // private conflicts with private escape checking - see ticket #3174 for an example.
          //
          // The cleanest way forward is if we would find a way to suppress structural type checking
          // for these members and maybe defer type errors to the places where members are called.
          // But that would be a big refactoring and also a big departure from existing code. The
          // probably safest fix for 2.8 is to keep members of an anonymous class that are not
          // mentioned in a parent type private (as before) but to disable escape checking for code
          // that's in the same anonymous class. That's what's done here.
          //
          // We really should go back and think hard whether we find a better way to address the
          // problem of escaping idents on the one hand and well-formed structural types on the
          // other.
          block match {
            case Block(List(classDef @ ClassDef(_, _, _, _)), Apply(Select(New(_), _), _)) =>
              val classDecls = classDef.symbol.info.decls
              val visibleMembers = pt match {
                case WildcardType                           => classDecls.toList
                case BoundedWildcardType(TypeBounds(lo, _)) => lo.members
                case _                                      => pt.members
              }
              def matchesVisibleMember(member: Symbol) = visibleMembers exists { vis =>
                (member.name == vis.name) &&
                (member.tpe <:< vis.tpe.substThis(vis.owner, classDef.symbol))
              }
              // The block is an anonymous class definitions/instantiation pair
              //   -> members that are hidden by the type of the block are made private
              val toHide = (
                classDecls filter (member =>
                     member.isTerm
                  && member.isPossibleInRefinement
                  && member.isPublic
                  && !matchesVisibleMember(member)
                ) map (member => member
                  resetFlag (PROTECTED | LOCAL)
                  setFlag (PRIVATE | SYNTHETIC_PRIVATE)
                  setPrivateWithin NoSymbol
                )
              )
              syntheticPrivates ++= toHide
            case _ =>
          }
        }
        val stats1 = if (isPastTyper) block.stats else
          block.stats.flatMap(stat => stat match {
            case vd@ValDef(_, _, _, _) if vd.symbol.isLazy =>
              namer.addDerivedTrees(Typer.this, vd)
            case _ => stat::Nil
            })
        val stats2 = typedStats(stats1, context.owner)
        val expr1 = typed(block.expr, mode &~ (FUNmode | QUALmode), pt)
        treeCopy.Block(block, stats2, expr1)
          .setType(if (treeInfo.isExprSafeToInline(block)) expr1.tpe else expr1.tpe.deconst)
      } finally {
        // enable escaping privates checking from the outside and recycle
        // transient flag
        syntheticPrivates foreach (_ resetFlag SYNTHETIC_PRIVATE)
      }
    }

    def typedCase(cdef: CaseDef, pattpe: Type, pt: Type): CaseDef = {
      // verify no _* except in last position
      for (Apply(_, xs) <- cdef.pat ; x <- xs dropRight 1 ; if treeInfo isStar x)
        StarPositionInPatternError(x)

      // withoutAnnotations - see continuations-run/z1673.scala
      // This adjustment is awfully specific to continuations, but AFAICS the
      // whole AnnotationChecker framework is.
      val pat1 = typedPattern(cdef.pat, pattpe.withoutAnnotations)
      // When case classes have more than two parameter lists, the pattern ends
      // up typed as a method.  We only pattern match on the first parameter
      // list, so substitute the final result type of the method, i.e. the type
      // of the case class.
      if (pat1.tpe.paramSectionCount > 0)
        pat1 setType pat1.tpe.finalResultType

      for (bind @ Bind(name, _) <- cdef.pat)
        if (name.toTermName != nme.WILDCARD && bind.symbol != null && bind.symbol != NoSymbol)
          namer.enterIfNotThere(bind.symbol)

      val guard1: Tree = if (cdef.guard == EmptyTree) EmptyTree
                         else typed(cdef.guard, BooleanClass.tpe)
      var body1: Tree = typed(cdef.body, pt)

      if (context.enclosingCaseDef.savedTypeBounds.nonEmpty) {
        body1 modifyType context.enclosingCaseDef.restoreTypeBounds
        // insert a cast if something typechecked under the GADT constraints,
        // but not in real life (i.e., now that's we've reset the method's type skolems'
        //   infos back to their pre-GADT-constraint state)
        if (isFullyDefined(pt) && !(body1.tpe <:< pt))
          body1 = typedPos(body1.pos)(gen.mkCast(body1, pt.dealiasWiden))
      }

//    body1 = checkNoEscaping.locals(context.scope, pt, body1)
      treeCopy.CaseDef(cdef, pat1, guard1, body1) setType body1.tpe
    }

    def typedCases(cases: List[CaseDef], pattp: Type, pt: Type): List[CaseDef] =
      cases mapConserve { cdef =>
        newTyper(context.makeNewScope(cdef, context.owner)).typedCase(cdef, pattp, pt)
      }

    def adaptCase(cdef: CaseDef, mode: Mode, tpe: Type): CaseDef = deriveCaseDef(cdef)(adapt(_, mode, tpe))

    def ptOrLub(tps: List[Type], pt: Type  )       = if (isFullyDefined(pt)) (pt, false) else weakLub(tps map (_.deconst))
    def ptOrLubPacked(trees: List[Tree], pt: Type) = if (isFullyDefined(pt)) (pt, false) else weakLub(trees map (c => packedType(c, context.owner).deconst))

    // takes untyped sub-trees of a match and type checks them
    def typedMatch(selector: Tree, cases: List[CaseDef], mode: Mode, pt: Type, tree: Tree = EmptyTree): Match = {
      val selector1  = checkDead(typed(selector, EXPRmode | BYVALmode, WildcardType))
      val selectorTp = packCaptured(selector1.tpe.widen).skolemizeExistential(context.owner, selector)
      val casesTyped = typedCases(cases, selectorTp, pt)

      val (resTp, needAdapt) = ptOrLubPacked(casesTyped, pt)

      val casesAdapted = if (!needAdapt) casesTyped else casesTyped map (adaptCase(_, mode, resTp))

      treeCopy.Match(tree, selector1, casesAdapted) setType resTp
    }

    // match has been typed -- virtualize it during type checking so the full context is available
    def virtualizedMatch(match_ : Match, mode: Mode, pt: Type) = {
      import patmat.{ vpmName, PureMatchTranslator }

      // TODO: add fallback __match sentinel to predef
      val matchStrategy: Tree =
        if (!(newPatternMatching && settings.Xexperimental && context.isNameInScope(vpmName._match))) null    // fast path, avoiding the next line if there's no __match to be seen
        else newTyper(context.makeImplicit(reportAmbiguousErrors = false)).silent(_.typed(Ident(vpmName._match), EXPRmode, WildcardType), reportAmbiguousErrors = false) orElse (_ => null)

      if (matchStrategy ne null) // virtualize
        typed((new PureMatchTranslator(this.asInstanceOf[patmat.global.analyzer.Typer] /*TODO*/, matchStrategy)).translateMatch(match_), mode, pt)
      else
        match_ // will be translated in phase `patmat`
    }

    /** synthesize and type check a PartialFunction implementation based on the match in `tree`
     *
     *  `param => sel match { cases }` becomes:
     *
     *  new AbstractPartialFunction[$argTp, $matchResTp] {
     *    def applyOrElse[A1 <: $argTp, B1 >: $matchResTp]($param: A1, default: A1 => B1): B1 =
     *       $selector match { $cases }
     *    def isDefinedAt(x: $argTp): Boolean =
     *       $selector match { $casesTrue }
     *  }
     *
     * TODO: it would be nicer to generate the tree specified above at once and type it as a whole,
     * there are two gotchas:
     *    - matchResTp may not be known until we've typed the match (can only use resTp when it's fully defined),
     *       - if we typed the match in isolation first, you'd know its result type, but would have to re-jig the owner structure
     *       - could we use a type variable for matchResTp and backpatch it?
     *    - occurrences of `this` in `cases` or `sel` must resolve to the this of the class originally enclosing the match,
     *      not of the anonymous partial function subclass
     *
     * an alternative TODO: add partial function AST node or equivalent and get rid of this synthesis --> do everything in uncurry (or later)
     * however, note that pattern matching codegen is designed to run *before* uncurry
     */
    def synthesizePartialFunction(paramName: TermName, paramPos: Position, tree: Tree, mode: Mode, pt: Type): Tree = {
      assert(pt.typeSymbol == PartialFunctionClass, s"PartialFunction synthesis for match in $tree requires PartialFunction expected type, but got $pt.")
      val targs = pt.dealiasWiden.typeArgs

      // if targs.head isn't fully defined, we can translate --> error
      targs match {
        case argTp :: _ if isFullyDefined(argTp) => // ok
        case _ => // uh-oh
          MissingParameterTypeAnonMatchError(tree, pt)
          return setError(tree)
      }

      // NOTE: resTp still might not be fully defined
      val argTp :: resTp :: Nil = targs

      // targs must conform to Any for us to synthesize an applyOrElse (fallback to apply otherwise -- typically for @cps annotated targs)
      val targsValidParams = targs forall (_ <:< AnyClass.tpe)

      val anonClass = (context.owner
        newAnonymousFunctionClass tree.pos
        addAnnotation AnnotationInfo(SerialVersionUIDAttr.tpe, List(Literal(Constant(0))), List()))

      import CODE._

      val Match(sel, cases) = tree

      // need to duplicate the cases before typing them to generate the apply method, or the symbols will be all messed up
      val casesTrue = cases map (c => deriveCaseDef(c)(x => atPos(x.pos.focus)(TRUE)).duplicate.asInstanceOf[CaseDef])

      // must generate a new tree every time
      def selector: Tree = gen.mkUnchecked(
        if (sel != EmptyTree) sel.duplicate
        else atPos(tree.pos.focusStart)(
          // SI-6925: subsume type of the selector to `argTp`
          // we don't want/need the match to see the `A1` type that we must use for variance reasons in the method signature
          //
          // this failed: replace `selector` by `Typed(selector, TypeTree(argTp))` -- as it's an upcast, this should never fail,
          //   `(x: A1): A` doesn't always type check, even though `A1 <: A`, due to singleton types (test/files/pos/t4269.scala)
          // hence the cast, which will be erased in posterasure
          // (the cast originally caused  extremely weird types to show up
          //  in test/scaladoc/run/SI-5933.scala because `variantToSkolem` was missing `tpSym.initialize`)
          gen.mkCastPreservingAnnotations(Ident(paramName), argTp)
        ))

      def mkParam(methodSym: Symbol, tp: Type = argTp) =
        methodSym.newValueParameter(paramName, paramPos.focus, SYNTHETIC) setInfo tp

      def mkDefaultCase(body: Tree) =
        atPos(tree.pos.makeTransparent) {
          CaseDef(Bind(nme.DEFAULT_CASE, Ident(nme.WILDCARD)), body)
        }

      // `def applyOrElse[A1 <: $argTp, B1 >: $matchResTp](x: A1, default: A1 => B1): B1 =
      //  ${`$selector match { $cases; case default$ => default(x) }`
      def applyOrElseMethodDef = {
        val methodSym = anonClass.newMethod(nme.applyOrElse, tree.pos, FINAL | OVERRIDE)

        // create the parameter that corresponds to the function's parameter
        val A1 = methodSym newTypeParameter (newTypeName("A1")) setInfo TypeBounds.upper(argTp)
        val x = mkParam(methodSym, A1.tpe)

        // applyOrElse's default parameter:
        val B1 = methodSym newTypeParameter (newTypeName("B1")) setInfo TypeBounds.empty
        val default = methodSym newValueParameter (newTermName("default"), tree.pos.focus, SYNTHETIC) setInfo functionType(List(A1.tpe), B1.tpe)

        val paramSyms = List(x, default)
        methodSym setInfo polyType(List(A1, B1), MethodType(paramSyms, B1.tpe))

        val methodBodyTyper = newTyper(context.makeNewScope(context.tree, methodSym))
        // should use the DefDef for the context's tree, but it doesn't exist yet (we need the typer we're creating to create it)
        paramSyms foreach (methodBodyTyper.context.scope enter _)

        // First, type without the default case; only the cases provided
        // by the user are typed. The LUB of these becomes `B`, the lower
        // bound of `B1`, which in turn is the result type of the default
        // case
        val match0 = methodBodyTyper.typedMatch(selector, cases, mode, resTp)
        val matchResTp = match0.tpe

        B1 setInfo TypeBounds.lower(matchResTp) // patch info

        // the default uses applyOrElse's first parameter since the scrut's type has been widened
        val match_ = {
          val defaultCase = methodBodyTyper.typedCase(
            mkDefaultCase(methodBodyTyper.typed1(REF(default) APPLY (REF(x)), mode, B1.tpe).setType(B1.tpe)), argTp, B1.tpe)
          treeCopy.Match(match0, match0.selector, match0.cases :+ defaultCase)
        }
        match_ setType B1.tpe

        // SI-6187 Do you really want to know? Okay, here's what's going on here.
        //
        //         Well behaved trees satisfy the property:
        //
        //         typed(tree) == typed(resetLocalAttrs(typed(tree))
        //
        //         Trees constructed without low-level symbol manipulation get this for free;
        //         references to local symbols are cleared by `ResetAttrs`, but bind to the
        //         corresponding symbol in the re-typechecked tree. But PartialFunction synthesis
        //         doesn't play by these rules.
        //
        //         During typechecking of method bodies, references to method type parameter from
        //         the declared types of the value parameters should bind to a fresh set of skolems,
        //         which have been entered into scope by `Namer#methodSig`. A comment therein:
        //
        //         "since the skolemized tparams are in scope, the TypeRefs in vparamSymss refer to skolemized tparams"
        //
        //         But, if we retypecheck the reset `applyOrElse`, the TypeTree of the `default`
        //         parameter contains no type. Somehow (where?!) it recovers a type that is _almost_ okay:
        //         `A1 => B1`. But it should really be `A1&0 => B1&0`. In the test, run/t6187.scala, this
        //         difference results in a type error, as `default.apply(x)` types as `B1`, which doesn't
        //         conform to the required `B1&0`
        //
        //         I see three courses of action.
        //
        //         1) synthesize a `asInstanceOf[B1]` below (I tried this first. But... ewwww.)
        //         2) install an 'original' TypeTree that will used after ResetAttrs (the solution below)
        //         3) Figure out how the almost-correct type is recovered on re-typechecking, and
        //            substitute in the skolems.
        //
        //         For 2.11, we'll probably shift this transformation back a phase or two, so macros
        //         won't be affected. But in any case, we should satisfy retypecheckability.
        //
        val originals: Map[Symbol, Tree] = {
          def typedIdent(sym: Symbol) = methodBodyTyper.typedType(Ident(sym), mode)
          val A1Tpt = typedIdent(A1)
          val B1Tpt = typedIdent(B1)
          Map(
            x -> A1Tpt,
            default -> gen.scalaFunctionConstr(List(A1Tpt), B1Tpt)
          )
        }
        val rhs = methodBodyTyper.virtualizedMatch(match_, mode, B1.tpe)
        val defdef = DefDef(methodSym, Modifiers(methodSym.flags), originals, rhs)

        (defdef, matchResTp)
      }

      // `def isDefinedAt(x: $argTp): Boolean = ${`$selector match { $casesTrue; case default$ => false } }`
      def isDefinedAtMethod = {
        val methodSym = anonClass.newMethod(nme.isDefinedAt, tree.pos.makeTransparent, FINAL)
        val paramSym = mkParam(methodSym)

        val methodBodyTyper = newTyper(context.makeNewScope(context.tree, methodSym)) // should use the DefDef for the context's tree, but it doesn't exist yet (we need the typer we're creating to create it)
        methodBodyTyper.context.scope enter paramSym
        methodSym setInfo MethodType(List(paramSym), BooleanClass.tpe)

        val defaultCase = mkDefaultCase(FALSE)
        val match_ = methodBodyTyper.typedMatch(selector, casesTrue :+ defaultCase, mode, BooleanClass.tpe)

        DefDef(methodSym, methodBodyTyper.virtualizedMatch(match_, mode, BooleanClass.tpe))
      }

      // only used for @cps annotated partial functions
      // `def apply(x: $argTp): $matchResTp = $selector match { $cases }`
      def applyMethod = {
        val methodSym = anonClass.newMethod(nme.apply, tree.pos, FINAL | OVERRIDE)
        val paramSym = mkParam(methodSym)

        methodSym setInfo MethodType(List(paramSym), AnyClass.tpe)

        val methodBodyTyper = newTyper(context.makeNewScope(context.tree, methodSym))
        // should use the DefDef for the context's tree, but it doesn't exist yet (we need the typer we're creating to create it)
        methodBodyTyper.context.scope enter paramSym

        val match_ = methodBodyTyper.typedMatch(selector, cases, mode, resTp)

        val matchResTp = match_.tpe
        methodSym setInfo MethodType(List(paramSym), matchResTp) // patch info

        (DefDef(methodSym, methodBodyTyper.virtualizedMatch(match_, mode, matchResTp)), matchResTp)
      }

      def parents(resTp: Type) = addSerializable(appliedType(AbstractPartialFunctionClass.typeConstructor, List(argTp, resTp)))

      val members = {
        val (applyMeth, matchResTp) = {
          // rig the show so we can get started typing the method body -- later we'll correct the infos...
          // targs were type arguments for PartialFunction, so we know they will work for AbstractPartialFunction as well
          anonClass setInfo ClassInfoType(parents(resTp), newScope, anonClass)

          // somehow @cps annotations upset the typer when looking at applyOrElse's signature, but not apply's
          // TODO: figure out the details (T @cps[U] is not a subtype of Any, but then why does it work for the apply method?)
          if (targsValidParams) applyOrElseMethodDef
          else applyMethod
        }

        // patch info to the class's definitive info
        anonClass setInfo ClassInfoType(parents(matchResTp), newScope, anonClass)
        List(applyMeth, isDefinedAtMethod)
      }

      members foreach (m => anonClass.info.decls enter m.symbol)

      val typedBlock = typedPos(tree.pos, mode, pt) {
        Block(ClassDef(anonClass, NoMods, ListOfNil, members, tree.pos.focus), atPos(tree.pos.focus)(
          Apply(Select(New(Ident(anonClass.name).setSymbol(anonClass)), nme.CONSTRUCTOR), List())
        ))
      }

      if (typedBlock.isErrorTyped) typedBlock
      else // Don't leak implementation details into the type, see SI-6575
        typedPos(tree.pos, mode, pt) {
          Typed(typedBlock, TypeTree(typedBlock.tpe baseType PartialFunctionClass))
        }
    }

    private def typedFunction(fun: Function, mode: Mode, pt: Type): Tree = {
      val numVparams = fun.vparams.length
      if (numVparams > definitions.MaxFunctionArity)
        return MaxFunctionArityError(fun)

      def decompose(pt: Type): (Symbol, List[Type], Type) =
        if ((isFunctionType(pt) || (pt.typeSymbol == PartialFunctionClass && numVparams == 1 && fun.body.isInstanceOf[Match])) && // see bug901 for a reason why next conditions are needed
            (  pt.dealiasWiden.typeArgs.length - 1 == numVparams
            || fun.vparams.exists(_.tpt.isEmpty)
            ))
          (pt.typeSymbol, pt.dealiasWiden.typeArgs.init, pt.dealiasWiden.typeArgs.last)
        else
          (FunctionClass(numVparams), fun.vparams map (x => NoType), WildcardType)

      val (clazz, argpts, respt) = decompose(pt)
      if (argpts.lengthCompare(numVparams) != 0)
        WrongNumberOfParametersError(fun, argpts)
      else {
        foreach2(fun.vparams, argpts) { (vparam, argpt) =>
          if (vparam.tpt.isEmpty) {
            vparam.tpt.tpe =
              if (isFullyDefined(argpt)) argpt
              else {
                fun match {
                  case etaExpansion(vparams, fn, args) =>
                    silent(_.typed(fn, mode.forFunMode, pt)) filter (_ => context.undetparams.isEmpty) map { fn1 =>
                        // if context,undetparams is not empty, the function was polymorphic,
                        // so we need the missing arguments to infer its type. See #871
                        //println("typing eta "+fun+":"+fn1.tpe+"/"+context.undetparams)
                        val ftpe = normalize(fn1.tpe) baseType FunctionClass(numVparams)
                        if (isFunctionType(ftpe) && isFullyDefined(ftpe))
                          return typedFunction(fun, mode, ftpe)
                    }
                  case _ =>
                }
                MissingParameterTypeError(fun, vparam, pt)
                ErrorType
              }
            if (!vparam.tpt.pos.isDefined) vparam.tpt setPos vparam.pos.focus
          }
        }

        fun.body match {
          // translate `x => x match { <cases> }` : PartialFunction to
          // `new PartialFunction { def applyOrElse(x, default) = x match { <cases> } def isDefinedAt(x) = ... }`
          case Match(sel, cases) if (sel ne EmptyTree) && newPatternMatching && (pt.typeSymbol == PartialFunctionClass) =>
            // go to outer context -- must discard the context that was created for the Function since we're discarding the function
            // thus, its symbol, which serves as the current context.owner, is not the right owner
            // you won't know you're using the wrong owner until lambda lift crashes (unless you know better than to use the wrong owner)
            val outerTyper = newTyper(context.outer)
            val p = fun.vparams.head
            if (p.tpt.tpe == null) p.tpt setType outerTyper.typedType(p.tpt).tpe

            outerTyper.synthesizePartialFunction(p.name, p.pos, fun.body, mode, pt)
          case _ =>
            val vparamSyms = fun.vparams map { vparam =>
              enterSym(context, vparam)
              if (context.retyping) context.scope enter vparam.symbol
              vparam.symbol
            }
            val vparams = fun.vparams mapConserve typedValDef
            val formals = vparamSyms map (_.tpe)
            val body1 = typed(fun.body, respt)
            val restpe = packedType(body1, fun.symbol).deconst.resultType
            val funtpe  = appliedType(clazz, formals :+ restpe: _*)

            treeCopy.Function(fun, vparams, body1) setType funtpe
        }
      }
    }

    def typedRefinement(templ: Template) {
      val stats = templ.body
      namer.enterSyms(stats)

      // need to delay rest of typedRefinement to avoid cyclic reference errors
      unit.toCheck += { () =>
        val stats1 = typedStats(stats, NoSymbol)
        // this code kicks in only after typer, so `stats` will never be filled in time
        // as a result, most of compound type trees with non-empty stats will fail to reify
        // todo. investigate whether something can be done about this
        val att = templ.attachments.get[CompoundTypeTreeOriginalAttachment].getOrElse(CompoundTypeTreeOriginalAttachment(Nil, Nil))
        templ.removeAttachment[CompoundTypeTreeOriginalAttachment]
        templ updateAttachment att.copy(stats = stats1)
        for (stat <- stats1 if stat.isDef && stat.symbol.isOverridingSymbol)
          stat.symbol setFlag OVERRIDE
                }
        }

    def typedImport(imp : Import) : Import = (transformed remove imp) match {
      case Some(imp1: Import) => imp1
      case _                  => log("unhandled import: "+imp+" in "+unit); imp
    }

    def typedStats(stats: List[Tree], exprOwner: Symbol): List[Tree] = {
      val inBlock = exprOwner == context.owner
      def includesTargetPos(tree: Tree) =
        tree.pos.isRange && context.unit.exists && (tree.pos includes context.unit.targetPos)
      val localTarget = stats exists includesTargetPos
      def typedStat(stat: Tree): Tree = {
        if (context.owner.isRefinementClass && !treeInfo.isDeclarationOrTypeDef(stat))
          OnlyDeclarationsError(stat)
        else
          stat match {
            case imp @ Import(_, _) =>
              imp.symbol.initialize
              if (!imp.symbol.isError) {
                context = context.makeNewImport(imp)
                typedImport(imp)
              } else EmptyTree
            case _ =>
              if (localTarget && !includesTargetPos(stat)) {
                // skip typechecking of statements in a sequence where some other statement includes
                // the targetposition
                stat
              } else {
                val localTyper = if (inBlock || (stat.isDef && !stat.isInstanceOf[LabelDef])) {
                  this
                } else newTyper(context.make(stat, exprOwner))
                // XXX this creates a spurious dead code warning if an exception is thrown
                // in a constructor, even if it is the only thing in the constructor.
                val result = checkDead(localTyper.typed(stat, EXPRmode | BYVALmode, WildcardType))

                if (treeInfo.isSelfOrSuperConstrCall(result)) {
                  context.inConstructorSuffix = true
                  if (treeInfo.isSelfConstrCall(result) && result.symbol.pos.pointOrElse(0) >= exprOwner.enclMethod.pos.pointOrElse(0))
                    ConstructorsOrderError(stat)
                }

                if (treeInfo.isPureExprForWarningPurposes(result)) context.warning(stat.pos,
                  "a pure expression does nothing in statement position; " +
                  "you may be omitting necessary parentheses"
                )
                result
              }
          }
      }

      /* 'accessor' and 'accessed' are so similar it becomes very difficult to
       * follow the logic, so I renamed one to something distinct.
       */
      def accesses(looker: Symbol, accessed: Symbol) = accessed.hasLocalFlag && (
           (accessed.isParamAccessor)
        || (looker.hasAccessorFlag && !accessed.hasAccessorFlag && accessed.isPrivate)
      )

      def checkNoDoubleDefs(stats: List[Tree]): Unit = {
        val scope = if (inBlock) context.scope else context.owner.info.decls
        var e = scope.elems
        while ((e ne null) && e.owner == scope) {
          var e1 = scope.lookupNextEntry(e)
          while ((e1 ne null) && e1.owner == scope) {
            if (!accesses(e.sym, e1.sym) && !accesses(e1.sym, e.sym) &&
                (e.sym.isType || inBlock || (e.sym.tpe matches e1.sym.tpe)))
              // default getters are defined twice when multiple overloads have defaults. an
              // error for this is issued in RefChecks.checkDefaultsInOverloaded
              if (!e.sym.isErroneous && !e1.sym.isErroneous && !e.sym.hasDefaultFlag &&
                  !e.sym.hasAnnotation(BridgeClass) && !e1.sym.hasAnnotation(BridgeClass)) {
                log("Double definition detected:\n  " +
                    ((e.sym.getClass, e.sym.info, e.sym.ownerChain)) + "\n  " +
                    ((e1.sym.getClass, e1.sym.info, e1.sym.ownerChain)))

                DefDefinedTwiceError(e.sym, e1.sym)
                scope.unlink(e1) // need to unlink to avoid later problems with lub; see #2779
              }
              e1 = scope.lookupNextEntry(e1)
          }
          e = e.next
        }
      }

      def addSynthetics(stats: List[Tree]): List[Tree] = {
        val scope = if (inBlock) context.scope else context.owner.info.decls
        var newStats = new ListBuffer[Tree]
        var moreToAdd = true
        while (moreToAdd) {
          val initElems = scope.elems
          // SI-5877 The decls of a package include decls of the package object. But we don't want to add
          //         the corresponding synthetics to the package class, only to the package object class.
          def shouldAdd(sym: Symbol) =
            inBlock || !context.isInPackageObject(sym, context.owner)
          for (sym <- scope if shouldAdd(sym))
            for (tree <- context.unit.synthetics get sym) {
              newStats += typedStat(tree) // might add even more synthetics to the scope
              context.unit.synthetics -= sym
            }
          // the type completer of a synthetic might add more synthetics. example: if the
          // factory method of a case class (i.e. the constructor) has a default.
          moreToAdd = scope.elems ne initElems
        }
        if (newStats.isEmpty) stats
        else {
          // put default getters next to the method they belong to,
          // same for companion objects. fixes #2489 and #4036.
          // [Martin] This is pretty ugly. I think we could avoid
          // this code by associating defaults and companion objects
          // with the original tree instead of the new symbol.
          def matches(stat: Tree, synt: Tree) = (stat, synt) match {
            // synt is default arg for stat
            case (DefDef(_, statName, _, _, _, _), DefDef(mods, syntName, _, _, _, _)) =>
              mods.hasDefaultFlag && syntName.toString.startsWith(statName.toString)

            // synt is companion module
            case (ClassDef(_, className, _, _), ModuleDef(_, moduleName, _)) =>
              className.toTermName == moduleName

            // synt is implicit def for implicit class (#6278)
            case (ClassDef(cmods, cname, _, _), DefDef(dmods, dname, _, _, _, _)) =>
              cmods.isImplicit && dmods.isImplicit && cname.toTermName == dname

            case _ => false
          }

          def matching(stat: Tree): List[Tree] = {
            val (pos, neg) = newStats.partition(synt => matches(stat, synt))
            newStats = neg
            pos.toList
          }

          (stats foldRight List[Tree]())((stat, res) => {
            stat :: matching(stat) ::: res
          }) ::: newStats.toList
        }
      }

      val stats1 = stats mapConserve typedStat
      if (phase.erasedTypes) stats1
      else {
        checkNoDoubleDefs(stats1)
        addSynthetics(stats1)
      }
    }

    def typedArg(arg: Tree, mode: Mode, newmode: Mode, pt: Type): Tree = {
      val typedMode = mode.onlySticky | newmode
      val t = withCondConstrTyper((mode & SCCmode) != NOmode)(_.typed(arg, typedMode, pt))
      checkDead.inMode(typedMode, t)
    }

    def typedArgs(args: List[Tree], mode: Mode) =
      args mapConserve (arg => typedArg(arg, mode, NOmode, WildcardType))

    /** Type trees in `args0` against corresponding expected type in `adapted0`.
     *
     * The mode in which each argument is typed is derived from `mode` and
     * whether the arg was originally by-name or var-arg (need `formals0` for that)
     * the default is by-val, of course.
     *
     * (docs reverse-engineered -- AM)
     */
    def typedArgs(args0: List[Tree], mode: Mode, formals0: List[Type], adapted0: List[Type]): List[Tree] = {
      val sticky = mode.onlySticky
      def loop(args: List[Tree], formals: List[Type], adapted: List[Type]): List[Tree] = {
        if (args.isEmpty || adapted.isEmpty) Nil
        else {
          // No formals left or * indicates varargs.
          val isVarArgs = formals.isEmpty || formals.tail.isEmpty && isRepeatedParamType(formals.head)
          val typedMode = sticky | (
            if (isVarArgs) STARmode | BYVALmode
            else if (isByNameParamType(formals.head)) NOmode
            else BYVALmode
          )
          // formals may be empty, so don't call tail
          typedArg(args.head, mode, typedMode, adapted.head) :: loop(args.tail, formals drop 1, adapted.tail)
        }
      }
      loop(args0, formals0, adapted0)
    }

    /** Does function need to be instantiated, because a missing parameter
     *  in an argument closure overlaps with an uninstantiated formal?
     */
    def needsInstantiation(tparams: List[Symbol], formals: List[Type], args: List[Tree]) = {
      def isLowerBounded(tparam: Symbol) = !tparam.info.bounds.lo.typeSymbol.isBottomClass

      exists2(formals, args) {
        case (formal, Function(vparams, _)) =>
          (vparams exists (_.tpt.isEmpty)) &&
          vparams.length <= MaxFunctionArity &&
          (formal baseType FunctionClass(vparams.length) match {
            case TypeRef(_, _, formalargs) =>
              ( exists2(formalargs, vparams)((formal, vparam) =>
                        vparam.tpt.isEmpty && (tparams exists formal.contains))
                && (tparams forall isLowerBounded)
              )
            case _ =>
              false
          })
        case _ =>
          false
      }
    }

    /** Is `tree` a block created by a named application?
     */
    def isNamedApplyBlock(tree: Tree) =
      context.namedApplyBlockInfo exists (_._1 == tree)

    def callToCompanionConstr(context: Context, calledFun: Symbol) = {
      calledFun.isConstructor && {
        val methCtx = context.enclMethod
        (methCtx != NoContext) && {
          val contextFun = methCtx.tree.symbol
          contextFun.isPrimaryConstructor && contextFun.owner.isModuleClass &&
          companionSymbolOf(calledFun.owner, context).moduleClass == contextFun.owner
        }
      }
    }

    def doTypedApply(tree: Tree, fun0: Tree, args: List[Tree], mode: Mode, pt: Type): Tree = {
      // TODO_NMT: check the assumption that args nonEmpty
      def duplErrTree = setError(treeCopy.Apply(tree, fun0, args))
      def duplErrorTree(err: AbsTypeError) = { issue(err); duplErrTree }

      def preSelectOverloaded(fun: Tree): Tree = {
        if (fun.hasSymbolField && fun.symbol.isOverloaded) {
          // remove alternatives with wrong number of parameters without looking at types.
          // less expensive than including them in inferMethodAlternative (see below).
          def shapeType(arg: Tree): Type = arg match {
            case Function(vparams, body) =>
              functionType(vparams map (_ => AnyClass.tpe), shapeType(body))
            case AssignOrNamedArg(Ident(name), rhs) =>
              NamedType(name, shapeType(rhs))
            case _ =>
              NothingClass.tpe
          }
          val argtypes = args map shapeType
          val pre = fun.symbol.tpe.prefix
          var sym = fun.symbol filter { alt =>
            // must use pt as expected type, not WildcardType (a tempting quick fix to #2665)
            // now fixed by using isWeaklyCompatible in exprTypeArgs
            // TODO: understand why exactly -- some types were not inferred anymore (`ant clean quick.bin` failed)
            // (I had expected inferMethodAlternative to pick up the slack introduced by using WildcardType here)
            //
            // @PP responds: I changed it to pass WildcardType instead of pt and only one line in
            // trunk (excluding scalacheck, which had another) failed to compile. It was this line in
            // Types: "refs = Array(Map(), Map())".  I determined that inference fails if there are at
            // least two invariant type parameters. See the test case I checked in to help backstop:
            // pos/isApplicableSafe.scala.
            isApplicableSafe(context.undetparams, followApply(pre memberType alt), argtypes, pt)
          }
          if (sym.isOverloaded) {
              // eliminate functions that would result from tupling transforms
              // keeps alternatives with repeated params
            val sym1 = sym filter (alt =>
                 isApplicableBasedOnArity(pre memberType alt, argtypes.length, varargsStar = false, tuplingAllowed = false)
              || alt.tpe.params.exists(_.hasDefault)
            )
            if (sym1 != NoSymbol) sym = sym1
          }
          if (sym == NoSymbol) fun
          else adapt(fun setSymbol sym setType pre.memberType(sym), mode.forFunMode, WildcardType)
        } else fun
      }

      val fun = preSelectOverloaded(fun0)

      fun.tpe match {
        case OverloadedType(pre, alts) =>
          def handleOverloaded = {
            val undetparams = context.extractUndetparams()
            val argtpes = new ListBuffer[Type]
            val amode = forArgMode(fun, mode)
            val args1 = args map {
              case arg @ AssignOrNamedArg(Ident(name), rhs) =>
                // named args: only type the righthand sides ("unknown identifier" errors otherwise)
                val rhs1 = typedArg(rhs, amode, BYVALmode, WildcardType)
                argtpes += NamedType(name, rhs1.tpe.deconst)
                // the assign is untyped; that's ok because we call doTypedApply
                treeCopy.AssignOrNamedArg(arg, arg.lhs, rhs1)
              case arg @ Typed(repeated, Ident(tpnme.WILDCARD_STAR)) =>
                val arg1 = typedArg(arg, amode, BYVALmode, WildcardType)
                argtpes += RepeatedType(arg1.tpe.deconst)
                arg1
              case arg =>
                val arg1 = typedArg(arg, amode, BYVALmode, WildcardType)
                argtpes += arg1.tpe.deconst
                arg1
            }
            context.undetparams = undetparams
            if (context.hasErrors)
              setError(tree)
            else {
              inferMethodAlternative(fun, undetparams, argtpes.toList, pt)
              doTypedApply(tree, adapt(fun, mode.forFunMode, WildcardType), args1, mode, pt)
            }
          }
          handleOverloaded

        case mt @ MethodType(params, _) =>
          val paramTypes = mt.paramTypes
          // repeat vararg as often as needed, remove by-name
          val argslen = args.length
          val formals = formalTypes(paramTypes, argslen)

          /* Try packing all arguments into a Tuple and apply `fun`
           * to that. This is the last thing which is tried (after
           * default arguments)
           */
          def tryTupleApply: Option[Tree] = (
            if (eligibleForTupleConversion(paramTypes, argslen) && !phase.erasedTypes) {
              val tupleArgs = List(atPos(tree.pos.makeTransparent)(gen.mkTuple(args)))
              // expected one argument, but got 0 or >1 ==>  try applying to tuple
              // the inner "doTypedApply" does "extractUndetparams" => restore when it fails
              val savedUndetparams = context.undetparams
              silent(_.doTypedApply(tree, fun, tupleArgs, mode, pt)) map { t =>
                  // Depending on user options, may warn or error here if
                  // a Unit or tuple was inserted.
                  Some(t) filter (tupledTree =>
                       !mode.inExprModeButNot(FUNmode)
                    || tupledTree.symbol == null
                    || checkValidAdaptation(tupledTree, args)
                  )
              } orElse { _ => context.undetparams = savedUndetparams ; None }
              }
            else None
          )

          /* Treats an application which uses named or default arguments.
           * Also works if names + a vararg used: when names are used, the vararg
           * parameter has to be specified exactly once. Note that combining varargs
           * and defaults is ruled out by typedDefDef.
           */
          def tryNamesDefaults: Tree = {
            val lencmp = compareLengths(args, formals)

            def checkNotMacro() = {
              if (treeInfo.isMacroApplication(fun))
                tryTupleApply getOrElse duplErrorTree(NamedAndDefaultArgumentsNotSupportedForMacros(tree, fun))
            }

            if (mt.isErroneous) duplErrTree
            else if (mode.inPatternMode) {
              // #2064
              duplErrorTree(WrongNumberOfArgsError(tree, fun))
            } else if (lencmp > 0) {
              tryTupleApply getOrElse duplErrorTree(TooManyArgsNamesDefaultsError(tree, fun))
            } else if (lencmp == 0) {
              // we don't need defaults. names were used, so this application is transformed
              // into a block (@see transformNamedApplication in NamesDefaults)
              val (namelessArgs, argPos) = removeNames(Typer.this)(args, params)
              if (namelessArgs exists (_.isErroneous)) {
                duplErrTree
              } else if (!allArgsArePositional(argPos) && !sameLength(formals, params))
                // !allArgsArePositional indicates that named arguments are used to re-order arguments
                duplErrorTree(MultipleVarargError(tree))
              else if (allArgsArePositional(argPos) && !isNamedApplyBlock(fun)) {
                // if there's no re-ordering, and fun is not transformed, no need to transform
                // more than an optimization, e.g. important in "synchronized { x = update-x }"
                checkNotMacro()
                doTypedApply(tree, fun, namelessArgs, mode, pt)
              } else {
                checkNotMacro()
                transformNamedApplication(Typer.this, mode, pt)(
                                          treeCopy.Apply(tree, fun, namelessArgs), argPos)
              }
            } else {
              // defaults are needed. they are added to the argument list in named style as
              // calls to the default getters. Example:
              //  foo[Int](a)()  ==>  foo[Int](a)(b = foo$qual.foo$default$2[Int](a))
              checkNotMacro()
              val fun1 = transformNamedApplication(Typer.this, mode, pt)(fun, x => x)
              if (fun1.isErroneous) duplErrTree
              else {
                assert(isNamedApplyBlock(fun1), fun1)
                val NamedApplyInfo(qual, targs, previousArgss, _) = context.namedApplyBlockInfo.get._2
                val blockIsEmpty = fun1 match {
                  case Block(Nil, _) =>
                    // if the block does not have any ValDef we can remove it. Note that the call to
                    // "transformNamedApplication" is always needed in order to obtain targs/previousArgss
                    context.namedApplyBlockInfo = None
                    true
                  case _ => false
                }
                val (allArgs, missing) = addDefaults(args, qual, targs, previousArgss, params, fun.pos.focus, context)
                val funSym = fun1 match { case Block(_, expr) => expr.symbol }
                val lencmp2 = compareLengths(allArgs, formals)

                if (!sameLength(allArgs, args) && callToCompanionConstr(context, funSym)) {
                  duplErrorTree(ModuleUsingCompanionClassDefaultArgsErrror(tree))
                } else if (lencmp2 > 0) {
                  removeNames(Typer.this)(allArgs, params) // #3818
                  duplErrTree
                } else if (lencmp2 == 0) {
                  // useful when a default doesn't match parameter type, e.g. def f[T](x:T="a"); f[Int]()
                  val note = "Error occurred in an application involving default arguments."
                  if (!(context.diagnostic contains note)) context.diagnostic = note :: context.diagnostic
                  doTypedApply(tree, if (blockIsEmpty) fun else fun1, allArgs, mode, pt)
                } else {
                  tryTupleApply getOrElse duplErrorTree(NotEnoughArgsError(tree, fun, missing))
                }
              }
            }
          }

          if (!sameLength(formals, args) ||   // wrong nb of arguments
              (args exists isNamedArg) ||     // uses a named argument
              isNamedApplyBlock(fun)) {       // fun was transformed to a named apply block =>
                                              // integrate this application into the block
            if (dyna.isApplyDynamicNamed(fun)) dyna.typedNamedApply(tree, fun, args, mode, pt)
            else tryNamesDefaults
          } else {
            val tparams = context.extractUndetparams()
            if (tparams.isEmpty) { // all type params are defined
              def handleMonomorphicCall: Tree = {
                // In order for checkDead not to be misled by the unfortunate special
                // case of AnyRef#synchronized (which is implemented with signature T => T
                // but behaves as if it were (=> T) => T) we need to know what is the actual
                // target of a call.  Since this information is no longer available from
                // typedArg, it is recorded here.
                val args1 =
                  // no expected type when jumping to a match label -- anything goes (this is ok since we're typing the translation of well-typed code)
                  // ... except during erasure: we must take the expected type into account as it drives the insertion of casts!
                  // I've exhausted all other semi-clean approaches I could think of in balancing GADT magic, SI-6145, CPS type-driven transforms and other existential trickiness
                  // (the right thing to do -- packing existential types -- runs into limitations in subtyping existential types,
                  //  casting breaks SI-6145,
                  //  not casting breaks GADT typing as it requires sneaking ill-typed trees past typer)
                  if (!phase.erasedTypes && fun.symbol.isLabel && treeInfo.isSynthCaseSymbol(fun.symbol))
                    typedArgs(args, forArgMode(fun, mode))
                  else
                    typedArgs(args, forArgMode(fun, mode), paramTypes, formals)

                // instantiate dependent method types, must preserve singleton types where possible (stableTypeFor) -- example use case:
                // val foo = "foo"; def precise(x: String)(y: x.type): x.type = {...}; val bar : foo.type = precise(foo)(foo)
                // precise(foo) : foo.type => foo.type
                val restpe = mt.resultType(args1 map (arg => gen.stableTypeFor(arg) getOrElse arg.tpe))
                def ifPatternSkipFormals(tp: Type) = tp match {
                  case MethodType(_, rtp) if (mode.inPatternMode) => rtp
                  case _ => tp
                }

                /*
                 * This is translating uses of List() into Nil.  This is less
                 *  than ideal from a consistency standpoint, but it shouldn't be
                 *  altered without due caution.
                 *  ... this also causes bootstrapping cycles if List_apply is
                 *  forced during kind-arity checking, so it is guarded by additional
                 *  tests to ensure we're sufficiently far along.
                 */
                if (args.isEmpty && canTranslateEmptyListToNil && fun.symbol.isInitialized && ListModule.hasCompleteInfo && (fun.symbol == List_apply))
                  atPos(tree.pos)(gen.mkNil setType restpe)
                else
                  constfold(treeCopy.Apply(tree, fun, args1) setType ifPatternSkipFormals(restpe))
              }
              checkDead.updateExpr(fun) {
                handleMonomorphicCall
              }
            } else if (needsInstantiation(tparams, formals, args)) {
              //println("needs inst "+fun+" "+tparams+"/"+(tparams map (_.info)))
              inferExprInstance(fun, tparams)
              doTypedApply(tree, fun, args, mode, pt)
            } else {
              def handlePolymorphicCall = {
                assert(!mode.inPatternMode, mode) // this case cannot arise for patterns
                val lenientTargs = protoTypeArgs(tparams, formals, mt.resultApprox, pt)
                val strictTargs = map2(lenientTargs, tparams)((targ, tparam) =>
                  if (targ == WildcardType) tparam.tpeHK else targ)
                var remainingParams = paramTypes
                def typedArgToPoly(arg: Tree, formal: Type): Tree = { //TR TODO: cleanup
                  val lenientPt = formal.instantiateTypeParams(tparams, lenientTargs)
                  val newmode =
                    if (isByNameParamType(remainingParams.head)) POLYmode
                    else POLYmode | BYVALmode
                  if (remainingParams.tail.nonEmpty) remainingParams = remainingParams.tail
                  val arg1 = typedArg(arg, forArgMode(fun, mode), newmode, lenientPt)
                  val argtparams = context.extractUndetparams()
                  if (!argtparams.isEmpty) {
                    val strictPt = formal.instantiateTypeParams(tparams, strictTargs)
                    inferArgumentInstance(arg1, argtparams, strictPt, lenientPt)
                    arg1
                  } else arg1
                }
                val args1 = map2(args, formals)(typedArgToPoly)
                if (args1 exists { _.isErrorTyped }) duplErrTree
                else {
                  debuglog("infer method inst " + fun + ", tparams = " + tparams + ", args = " + args1.map(_.tpe) + ", pt = " + pt + ", lobounds = " + tparams.map(_.tpe.bounds.lo) + ", parambounds = " + tparams.map(_.info)) //debug
                  // define the undetparams which have been fixed by this param list, replace the corresponding symbols in "fun"
                  // returns those undetparams which have not been instantiated.
                  val undetparams = inferMethodInstance(fun, tparams, args1, pt)
                  try doTypedApply(tree, fun, args1, mode, pt)
                  finally context.undetparams = undetparams
                }
              }
              handlePolymorphicCall
            }
          }

        case SingleType(_, _) =>
          doTypedApply(tree, fun setType fun.tpe.widen, args, mode, pt)

        case ErrorType =>
          if (!tree.isErrorTyped) setError(tree) else tree
          // @H change to setError(treeCopy.Apply(tree, fun, args))

        case otpe if mode.inPatternMode && unapplyMember(otpe).exists =>
          doTypedUnapply(tree, fun0, fun, args, mode, pt)

        case _ =>
          if (treeInfo.isMacroApplication(tree)) duplErrorTree(MacroTooManyArgumentListsError(tree, fun.symbol))
          else duplErrorTree(ApplyWithoutArgsError(tree, fun))
      }
    }

    def doTypedUnapply(tree: Tree, fun0: Tree, fun: Tree, args: List[Tree], mode: Mode, pt: Type): Tree = {
      def duplErrTree = setError(treeCopy.Apply(tree, fun0, args))
      def duplErrorTree(err: AbsTypeError) = { issue(err); duplErrTree }

      val otpe = fun.tpe

      if (args.length > MaxTupleArity)
        return duplErrorTree(TooManyArgsPatternError(fun))

      //
      def freshArgType(tp: Type): (List[Symbol], Type) = tp match {
        case MethodType(param :: _, _) =>
          (Nil, param.tpe)
        case PolyType(tparams, restpe) =>
          createFromClonedSymbols(tparams, freshArgType(restpe)._2)((ps, t) => ((ps, t)))
        // No longer used, see test case neg/t960.scala (#960 has nothing to do with it)
        case OverloadedType(_, _) =>
          OverloadedUnapplyError(fun)
          (Nil, ErrorType)
        case _ =>
          UnapplyWithSingleArgError(fun)
          (Nil, ErrorType)
      }

      val unapp     = unapplyMember(otpe)
      val unappType = otpe.memberType(unapp)
      val argDummy  = context.owner.newValue(nme.SELECTOR_DUMMY, fun.pos, SYNTHETIC) setInfo pt
      val arg       = Ident(argDummy) setType pt

      val uncheckedTypeExtractor =
        if (unappType.paramTypes.nonEmpty)
          extractorForUncheckedType(tree.pos, unappType.paramTypes.head)
        else None

      if (!isApplicableSafe(Nil, unappType, List(pt), WildcardType)) {
        //Console.println(s"UNAPP: need to typetest, arg: ${arg.tpe} unappType: $unappType")
        val (freeVars, unappFormal) = freshArgType(unappType.skolemizeExistential(context.owner, tree))
        val unapplyContext = context.makeNewScope(context.tree, context.owner)
        freeVars foreach unapplyContext.scope.enter

        val typer1 = newTyper(unapplyContext)
        val pattp = typer1.infer.inferTypedPattern(tree, unappFormal, arg.tpe, canRemedy = uncheckedTypeExtractor.nonEmpty)

        // turn any unresolved type variables in freevars into existential skolems
        val skolems = freeVars map (fv => unapplyContext.owner.newExistentialSkolem(fv, fv))
        arg setType pattp.substSym(freeVars, skolems)
        argDummy setInfo arg.tpe
      }

      // clearing the type is necessary so that ref will be stabilized; see bug 881
      val fun1 = typedPos(fun.pos)(Apply(Select(fun.clearType(), unapp), List(arg)))

      if (fun1.tpe.isErroneous) duplErrTree
      else {
        val resTp     = fun1.tpe.finalResultType.dealiasWiden
        val nbSubPats = args.length

        val (formals, formalsExpanded) = extractorFormalTypes(fun0.pos, resTp, nbSubPats, fun1.symbol)
        if (formals == null) duplErrorTree(WrongNumberOfArgsError(tree, fun))
        else {
          val args1 = typedArgs(args, mode, formals, formalsExpanded)
          val pt1 = if (isFullyDefined(pt)) pt else makeFullyDefined(pt) // SI-1048

          val itype = glb(List(pt1, arg.tpe))
          arg setType pt1    // restore type (arg is a dummy tree, just needs to pass typechecking)
          val unapply = UnApply(fun1, args1) setPos tree.pos setType itype

          // if the type that the unapply method expects for its argument is uncheckable, wrap in classtag extractor
          // skip if the unapply's type is not a method type with (at least, but really it should be exactly) one argument
          // also skip if we already wrapped a classtag extractor (so we don't keep doing that forever)
          if (uncheckedTypeExtractor.isEmpty || fun1.symbol.owner.isNonBottomSubClass(ClassTagClass)) unapply
          else wrapClassTagUnapply(unapply, uncheckedTypeExtractor.get, unappType.paramTypes.head)
        }
      }
    }

    def wrapClassTagUnapply(uncheckedPattern: Tree, classTagExtractor: Tree, pt: Type): Tree = {
      // TODO: disable when in unchecked match
      // we don't create a new Context for a Match, so find the CaseDef, then go out one level and navigate back to the match that has this case
      // val thisCase = context.nextEnclosing(_.tree.isInstanceOf[CaseDef])
      // val unchecked = thisCase.outer.tree.collect{case Match(selector, cases) if cases contains thisCase => selector} match {
      //   case List(Typed(_, tpt)) if tpt.tpe hasAnnotation UncheckedClass => true
      //   case t => println("outer tree: "+ (t, thisCase, thisCase.outer.tree)); false
      // }
      // println("wrapClassTagUnapply"+ (!isPastTyper && infer.containsUnchecked(pt), pt, uncheckedPattern))
      // println("wrapClassTagUnapply: "+ extractor)
      // println(util.Position.formatMessage(uncheckedPattern.pos, "made unchecked type test into a checked one", true))

      val args = List(uncheckedPattern)
      val app  = atPos(uncheckedPattern.pos)(Apply(classTagExtractor, args))
      // must call doTypedUnapply directly, as otherwise we get undesirable rewrites
      // and re-typechecks of the target of the unapply call in PATTERNmode,
      // this breaks down when the classTagExtractor (which defineds the unapply member) is not a simple reference to an object,
      // but an arbitrary tree as is the case here
      doTypedUnapply(app, classTagExtractor, classTagExtractor, args, PATTERNmode, pt)
    }

    // if there's a ClassTag that allows us to turn the unchecked type test for `pt` into a checked type test
    // return the corresponding extractor (an instance of ClassTag[`pt`])
    def extractorForUncheckedType(pos: Position, pt: Type): Option[Tree] = if (isPastTyper) None else {
      // only look at top-level type, can't (reliably) do anything about unchecked type args (in general)
      // but at least make a proper type before passing it elsewhere
      val pt1 = pt.dealiasWiden match {
        case tr @ TypeRef(pre, sym, args) if args.nonEmpty => copyTypeRef(tr, pre, sym, sym.typeParams map (_.tpeHK)) // replace actual type args with dummies
        case pt1                                           => pt1
      }
      pt1 match {
        // if at least one of the types in an intersection is checkable, use the checkable ones
        // this avoids problems as in run/matchonseq.scala, where the expected type is `Coll with scala.collection.SeqLike`
        // Coll is an abstract type, but SeqLike of course is not
        case RefinedType(ps, _) if ps.length > 1 && (ps exists infer.isCheckable) =>
          None

        case ptCheckable if infer isUncheckable ptCheckable =>
          val classTagExtractor = resolveClassTag(pos, ptCheckable)

          if (classTagExtractor != EmptyTree && unapplyMember(classTagExtractor.tpe) != NoSymbol)
            Some(classTagExtractor)
          else None

        case _ => None
    }
    }

    /**
     * Convert an annotation constructor call into an AnnotationInfo.
     */
    def typedAnnotation(ann: Tree, mode: Mode = EXPRmode, selfsym: Symbol = NoSymbol): AnnotationInfo = {
      var hasError: Boolean = false
      val pending = ListBuffer[AbsTypeError]()

      def finish(res: AnnotationInfo): AnnotationInfo = {
        if (hasError) {
          pending.foreach(ErrorUtils.issueTypeError)
          ErroneousAnnotation
        }
        else res
      }

      def reportAnnotationError(err: AbsTypeError) = {
        pending += err
        hasError = true
        ErroneousAnnotation
      }

      /* Calling constfold right here is necessary because some trees (negated
       * floats and literals in particular) are not yet folded.
       */
      def tryConst(tr: Tree, pt: Type): Option[LiteralAnnotArg] = {
        // The typed tree may be relevantly different than the tree `tr`,
        // e.g. it may have encountered an implicit conversion.
        val ttree = typed(constfold(tr), EXPRmode, pt)
        val const: Constant = ttree match {
          case l @ Literal(c) if !l.isErroneous => c
          case tree => tree.tpe match {
            case ConstantType(c)  => c
            case tpe              => null
          }
        }

        if (const == null) {
          reportAnnotationError(AnnotationNotAConstantError(ttree)); None
        } else if (const.value == null) {
          reportAnnotationError(AnnotationArgNullError(tr)); None
        } else
          Some(LiteralAnnotArg(const))
      }

      /* Converts an untyped tree to a ClassfileAnnotArg. If the conversion fails,
       * an error message is reported and None is returned.
       */
      def tree2ConstArg(tree: Tree, pt: Type): Option[ClassfileAnnotArg] = tree match {
        case Apply(Select(New(tpt), nme.CONSTRUCTOR), args) if (pt.typeSymbol == ArrayClass) =>
          reportAnnotationError(ArrayConstantsError(tree)); None

        case ann @ Apply(Select(New(tpt), nme.CONSTRUCTOR), args) =>
          val annInfo = typedAnnotation(ann, mode, NoSymbol)
          val annType = annInfo.tpe

          if (!annType.typeSymbol.isSubClass(pt.typeSymbol))
            reportAnnotationError(AnnotationTypeMismatchError(tpt, annType, annType))
          else if (!annType.typeSymbol.isSubClass(ClassfileAnnotationClass))
            reportAnnotationError(NestedAnnotationError(ann, annType))

          if (annInfo.atp.isErroneous) { hasError = true; None }
          else Some(NestedAnnotArg(annInfo))

        // use of Array.apply[T: ClassTag](xs: T*): Array[T]
        // and    Array.apply(x: Int, xs: Int*): Array[Int]       (and similar)
        case Apply(fun, args) =>
          val typedFun = typed(fun, mode.forFunMode, WildcardType)
          if (typedFun.symbol.owner == ArrayModule.moduleClass && typedFun.symbol.name == nme.apply)
            pt match {
              case TypeRef(_, ArrayClass, targ :: _) =>
                trees2ConstArg(args, targ)
              case _ =>
                // For classfile annotations, pt can only be T:
                //   BT = Int, .., String, Class[_], JavaAnnotClass
                //   T = BT | Array[BT]
                // So an array literal as argument can only be valid if pt is Array[_]
                reportAnnotationError(ArrayConstantsTypeMismatchError(tree, pt))
                None
            }
          else tryConst(tree, pt)

        case Typed(t, _) =>
          tree2ConstArg(t, pt)

        case tree =>
          tryConst(tree, pt)
      }
      def trees2ConstArg(trees: List[Tree], pt: Type): Option[ArrayAnnotArg] = {
        val args = trees.map(tree2ConstArg(_, pt))
        if (args.exists(_.isEmpty)) None
        else Some(ArrayAnnotArg(args.flatten.toArray))
      }

      // begin typedAnnotation
      val treeInfo.Applied(fun0, targs, argss) = ann
      if (fun0.isErroneous)
        return finish(ErroneousAnnotation)
      val typedFun0 = typed(fun0, mode.forFunMode, WildcardType)
      val typedFunPart = (
        // If there are dummy type arguments in typeFun part, it suggests we
        // must type the actual constructor call, not only the select. The value
        // arguments are how the type arguments will be inferred.
        if (targs.isEmpty && typedFun0.exists(t => t.tpe != null && isDummyAppliedType(t.tpe)))
          logResult(s"Retyped $typedFun0 to find type args")(typed(argss.foldLeft(fun0)(Apply(_, _))))
        else
          typedFun0
      )
      val treeInfo.Applied(typedFun @ Select(New(annTpt), _), _, _) = typedFunPart
      val annType = annTpt.tpe

      finish(
        if (typedFun.isErroneous)
          ErroneousAnnotation
        else if (annType.typeSymbol isNonBottomSubClass ClassfileAnnotationClass) {
          // annotation to be saved as java classfile annotation
          val isJava = typedFun.symbol.owner.isJavaDefined
          if (argss.length > 1) {
            reportAnnotationError(MultipleArgumentListForAnnotationError(ann))
          }
          else {
            val annScope = annType.decls
                .filter(sym => sym.isMethod && !sym.isConstructor && sym.isJavaDefined)
            val names = new scala.collection.mutable.HashSet[Symbol]
            names ++= (if (isJava) annScope.iterator
                       else typedFun.tpe.params.iterator)

            def hasValue = names exists (_.name == nme.value)
            val args = argss match {
              case (arg :: Nil) :: Nil if !isNamedArg(arg) && hasValue => gen.mkNamedArg(nme.value, arg) :: Nil
              case args :: Nil                                         => args
            }

            val nvPairs = args map {
              case arg @ AssignOrNamedArg(Ident(name), rhs) =>
                val sym = if (isJava) annScope.lookup(name)
                          else typedFun.tpe.params.find(p => p.name == name).getOrElse(NoSymbol)
                if (sym == NoSymbol) {
                  reportAnnotationError(UnknownAnnotationNameError(arg, name))
                  (nme.ERROR, None)
                } else if (!names.contains(sym)) {
                  reportAnnotationError(DuplicateValueAnnotationError(arg, name))
                  (nme.ERROR, None)
                } else {
                  names -= sym
                  if (isJava) sym.cookJavaRawInfo() // #3429
                  val annArg = tree2ConstArg(rhs, sym.tpe.resultType)
                  (sym.name, annArg)
                }
              case arg =>
                reportAnnotationError(ClassfileAnnotationsAsNamedArgsError(arg))
                (nme.ERROR, None)
            }
            for (sym <- names) {
              // make sure the flags are up to date before erroring (jvm/t3415 fails otherwise)
              sym.initialize
              if (!sym.hasAnnotation(AnnotationDefaultAttr) && !sym.hasDefault)
                reportAnnotationError(AnnotationMissingArgError(ann, annType, sym))
            }

            if (hasError) ErroneousAnnotation
            else AnnotationInfo(annType, List(), nvPairs map {p => (p._1, p._2.get)}).setOriginal(Apply(typedFun, args).setPos(ann.pos))
          }
        }
        else {
          val typedAnn = if (selfsym == NoSymbol) {
            // local dummy fixes SI-5544
            val localTyper = newTyper(context.make(ann, context.owner.newLocalDummy(ann.pos)))
            localTyper.typed(ann, mode, annType)
          }
          else {
            // Since a selfsym is supplied, the annotation should have an extra
            // "self" identifier in scope for type checking. This is implemented
            // by wrapping the rhs in a function like "self => rhs" during type
            // checking, and then stripping the "self =>" and substituting in
            // the supplied selfsym.
            val funcparm = ValDef(NoMods, nme.self, TypeTree(selfsym.info), EmptyTree)
            // The .duplicate of annot.constr deals with problems that accur
            // if this annotation is later typed again, which the compiler
            // sometimes does. The problem is that "self" ident's within
            // annot.constr will retain the old symbol from the previous typing.
            val func     = Function(funcparm :: Nil, ann.duplicate)
            val funcType = appliedType(FunctionClass(1), selfsym.info, annType)
            val Function(arg :: Nil, rhs) = typed(func, mode, funcType)

            rhs.substituteSymbols(arg.symbol :: Nil, selfsym :: Nil)
            }

          def annInfo(t: Tree): AnnotationInfo = t match {
            case Apply(Select(New(tpt), nme.CONSTRUCTOR), args) =>
              AnnotationInfo(annType, args, List()).setOriginal(typedAnn).setPos(t.pos)

            case Block(stats, expr) =>
              context.warning(t.pos, "Usage of named or default arguments transformed this annotation\n"+
                                "constructor call into a block. The corresponding AnnotationInfo\n"+
                                "will contain references to local values and default getters instead\n"+
                                "of the actual argument trees")
              annInfo(expr)

            case Apply(fun, args) =>
              context.warning(t.pos, "Implementation limitation: multiple argument lists on annotations are\n"+
                                     "currently not supported; ignoring arguments "+ args)
              annInfo(fun)

            case _ =>
              reportAnnotationError(UnexpectedTreeAnnotationError(t, typedAnn))
          }

          if (annType.typeSymbol == DeprecatedAttr && argss.flatten.size < 2)
            unit.deprecationWarning(ann.pos, "@deprecated now takes two arguments; see the scaladoc.")

          if ((typedAnn.tpe == null) || typedAnn.tpe.isErroneous) ErroneousAnnotation
          else annInfo(typedAnn)
      })
        }

    /** Compute an existential type from raw hidden symbols `syms` and type `tp`
     */
    def packSymbols(hidden: List[Symbol], tp: Type): Type = global.packSymbols(hidden, tp, Some(context0.owner))

    def isReferencedFrom(ctx: Context, sym: Symbol): Boolean =
      ctx.owner.isTerm &&
      (ctx.scope.exists { dcl => dcl.isInitialized && (dcl.info contains sym) }) ||
      {
        var ctx1 = ctx.outer
        while ((ctx1 != NoContext) && (ctx1.scope eq ctx.scope)) ctx1 = ctx1.outer
        (ctx1 != NoContext) && isReferencedFrom(ctx1, sym)
      }

    def isCapturedExistential(sym: Symbol) =
      (sym hasAllFlags (EXISTENTIAL | CAPTURED)) && {
      val start = if (Statistics.canEnable) Statistics.startTimer(isReferencedNanos) else null
      try !isReferencedFrom(context, sym)
      finally if (Statistics.canEnable) Statistics.stopTimer(isReferencedNanos, start)
    }

    def packCaptured(tpe: Type): Type = {
      val captured = mutable.Set[Symbol]()
      for (tp <- tpe)
        if (isCapturedExistential(tp.typeSymbol))
          captured += tp.typeSymbol
      existentialAbstraction(captured.toList, tpe)
    }

    /** convert local symbols and skolems to existentials */
    def packedType(tree: Tree, owner: Symbol): Type = {
      def defines(tree: Tree, sym: Symbol) =
        sym.isExistentialSkolem && sym.unpackLocation == tree ||
        tree.isDef && tree.symbol == sym
      def isVisibleParameter(sym: Symbol) =
        sym.isParameter && (sym.owner == owner) && (sym.isType || !owner.isAnonymousFunction)
      def containsDef(owner: Symbol, sym: Symbol): Boolean =
        (!sym.hasPackageFlag) && {
          var o = sym.owner
          while (o != owner && o != NoSymbol && !o.hasPackageFlag) o = o.owner
          o == owner && !isVisibleParameter(sym)
        }
      var localSyms = scala.collection.immutable.Set[Symbol]()
      var boundSyms = scala.collection.immutable.Set[Symbol]()
      def isLocal(sym: Symbol): Boolean =
        if (sym == NoSymbol || sym.isRefinementClass || sym.isLocalDummy) false
        else if (owner == NoSymbol) tree exists (defines(_, sym))
        else containsDef(owner, sym) || isRawParameter(sym) || isCapturedExistential(sym)
      def containsLocal(tp: Type): Boolean =
        tp exists (t => isLocal(t.typeSymbol) || isLocal(t.termSymbol))

      val dealiasLocals = new TypeMap {
        def apply(tp: Type): Type = tp match {
          case TypeRef(pre, sym, args) =>
            if (sym.isAliasType && containsLocal(tp)) apply(tp.dealias)
            else {
              if (pre.isVolatile)
                InferTypeWithVolatileTypeSelectionError(tree, pre)
              mapOver(tp)
            }
          case _ =>
            mapOver(tp)
        }
      }
      // add all local symbols of `tp` to `localSyms`
      // TODO: expand higher-kinded types into individual copies for each instance.
      def addLocals(tp: Type) {
        val remainingSyms = new ListBuffer[Symbol]
        def addIfLocal(sym: Symbol, tp: Type) {
          if (isLocal(sym) && !localSyms(sym) && !boundSyms(sym)) {
            if (sym.typeParams.isEmpty) {
              localSyms += sym
              remainingSyms += sym
            } else {
              AbstractExistentiallyOverParamerizedTpeError(tree, tp)
            }
          }
        }

        for (t <- tp) {
          t match {
            case ExistentialType(tparams, _) =>
              boundSyms ++= tparams
            case AnnotatedType(annots, _, _) =>
              for (annot <- annots; arg <- annot.args) {
                arg match {
                  case Ident(_) =>
                    // Check the symbol of an Ident, unless the
                    // Ident's type is already over an existential.
                    // (If the type is already over an existential,
                    // then remap the type, not the core symbol.)
                    if (!arg.tpe.typeSymbol.hasFlag(EXISTENTIAL))
                      addIfLocal(arg.symbol, arg.tpe)
                  case _ => ()
                }
              }
            case _ =>
          }
          addIfLocal(t.termSymbol, t)
          addIfLocal(t.typeSymbol, t)
        }
        for (sym <- remainingSyms) addLocals(sym.existentialBound)
      }

      val dealiasedType = dealiasLocals(tree.tpe)
      addLocals(dealiasedType)
      packSymbols(localSyms.toList, dealiasedType)
    }

    def typedClassOf(tree: Tree, tpt: Tree, noGen: Boolean = false) =
      if (!checkClassType(tpt) && noGen) tpt
      else atPos(tree.pos)(gen.mkClassOf(tpt.tpe))

    protected def typedExistentialTypeTree(tree: ExistentialTypeTree, mode: Mode): Tree = {
      for (wc <- tree.whereClauses)
        if (wc.symbol == NoSymbol) { namer.enterSym(wc); wc.symbol setFlag EXISTENTIAL }
        else context.scope enter wc.symbol
      val whereClauses1 = typedStats(tree.whereClauses, context.owner)
      for (vd @ ValDef(_, _, _, _) <- whereClauses1)
        if (vd.symbol.tpe.isVolatile)
          AbstractionFromVolatileTypeError(vd)
      val tpt1 = typedType(tree.tpt, mode)
<<<<<<< HEAD
      existentialTransform(whereClauses1 map (_.symbol), tpt1.tpe)((tparams, tp) =>
        TypeTree(newExistentialType(tparams, tp)) setOriginal tree
=======
      existentialTransform(tree.whereClauses map (_.symbol), tpt1.tpe)((tparams, tp) => {
        val original = tpt1 match {
          case tpt : TypeTree => atPos(tree.pos)(ExistentialTypeTree(tpt.original, tree.whereClauses))
          case _ => {
            debuglog(s"cannot reconstruct the original for $tree, because $tpt1 is not a TypeTree")
            tree
          }
        }
        TypeTree(newExistentialType(tparams, tp)) setOriginal original
      }
>>>>>>> 4525e922
      )
    }

    // lifted out of typed1 because it's needed in typedImplicit0
    protected def typedTypeApply(tree: Tree, mode: Mode, fun: Tree, args: List[Tree]): Tree = fun.tpe match {
      case OverloadedType(pre, alts) =>
        inferPolyAlternatives(fun, args map (_.tpe))
        val tparams = fun.symbol.typeParams //@M TODO: fun.symbol.info.typeParams ? (as in typedAppliedTypeTree)
        val args1 = if (sameLength(args, tparams)) {
          //@M: in case TypeApply we can't check the kind-arities of the type arguments,
          // as we don't know which alternative to choose... here we do
          map2Conserve(args, tparams) {
            //@M! the polytype denotes the expected kind
            (arg, tparam) => typedHigherKindedType(arg, mode, GenPolyType(tparam.typeParams, AnyClass.tpe))
          }
        } else // @M: there's probably something wrong when args.length != tparams.length... (triggered by bug #320)
         // Martin, I'm using fake trees, because, if you use args or arg.map(typedType),
         // inferPolyAlternatives loops...  -- I have no idea why :-(
         // ...actually this was looping anyway, see bug #278.
          return TypedApplyWrongNumberOfTpeParametersError(fun, fun)

        typedTypeApply(tree, mode, fun, args1)
      case SingleType(_, _) =>
        typedTypeApply(tree, mode, fun setType fun.tpe.widen, args)
      case PolyType(tparams, restpe) if tparams.nonEmpty =>
        if (sameLength(tparams, args)) {
          val targs = args map (_.tpe)
          checkBounds(tree, NoPrefix, NoSymbol, tparams, targs, "")
          if (fun.symbol == Predef_classOf)
            typedClassOf(tree, args.head, noGen = true)
          else {
            if (!isPastTyper && fun.symbol == Any_isInstanceOf && targs.nonEmpty) {
              val scrutineeType = fun match {
                case Select(qual, _) => qual.tpe
                case _               => AnyClass.tpe
              }
              checkCheckable(tree, targs.head, scrutineeType, inPattern = false)
            }
            val resultpe = restpe.instantiateTypeParams(tparams, targs)
            //@M substitution in instantiateParams needs to be careful!
            //@M example: class Foo[a] { def foo[m[x]]: m[a] = error("") } (new Foo[Int]).foo[List] : List[Int]
            //@M    --> first, m[a] gets changed to m[Int], then m gets substituted for List,
            //          this must preserve m's type argument, so that we end up with List[Int], and not List[a]
            //@M related bug: #1438
            //println("instantiating type params "+restpe+" "+tparams+" "+targs+" = "+resultpe)
            treeCopy.TypeApply(tree, fun, args) setType resultpe
          }
        }
        else {
          TypedApplyWrongNumberOfTpeParametersError(tree, fun)
        }
      case ErrorType =>
        setError(treeCopy.TypeApply(tree, fun, args))
      case _ =>
        fun match {
          // drop the application for an applyDynamic or selectDynamic call since it has been pushed down
          case treeInfo.DynamicApplication(_, _) => fun
          case _ => TypedApplyDoesNotTakeTpeParametersError(tree, fun)
        }
    }

    object dyna {
      import treeInfo.{isApplyDynamicName, DynamicUpdate, DynamicApplicationNamed}

      def acceptsApplyDynamic(tp: Type) = tp.typeSymbol isNonBottomSubClass DynamicClass

      /** Returns `Some(t)` if `name` can be selected dynamically on `qual`, `None` if not.
       * `t` specifies the type to be passed to the applyDynamic/selectDynamic call (unless it is NoType)
       * NOTE: currently either returns None or Some(NoType) (scala-virtualized extends this to Some(t) for selections on staged Structs)
       */
      def acceptsApplyDynamicWithType(qual: Tree, name: Name): Option[Type] =
        // don't selectDynamic selectDynamic, do select dynamic at unknown type,
        // in scala-virtualized, we may return a Some(tp) where tp ne NoType
        if (!isApplyDynamicName(name) && acceptsApplyDynamic(qual.tpe.widen)) Some(NoType)
        else None

      def isDynamicallyUpdatable(tree: Tree) = tree match {
        case DynamicUpdate(qual, name) =>
          // if the qualifier is a Dynamic, that's all we need to know
          acceptsApplyDynamic(qual.tpe)
        case _ => false
      }

      def isApplyDynamicNamed(fun: Tree): Boolean = fun match {
        case DynamicApplicationNamed(qual, _) if acceptsApplyDynamic(qual.tpe.widen) => true
        case _ => false
          // look deeper?
          // val treeInfo.Applied(methPart, _, _) = fun
          // println("methPart of "+ fun +" is "+ methPart)
          // if (methPart ne fun) isApplyDynamicNamed(methPart)
          // else false
      }

      def typedNamedApply(orig: Tree, fun: Tree, args: List[Tree], mode: Mode, pt: Type): Tree = {
        def argToBinding(arg: Tree): Tree = arg match {
          case AssignOrNamedArg(Ident(name), rhs) => gen.mkTuple(List(CODE.LIT(name.toString), rhs))
          case _ => gen.mkTuple(List(CODE.LIT(""), arg))
        }
        val t = treeCopy.Apply(orig, fun, args map argToBinding)
        wrapErrors(t, _.typed(t, mode, pt))
      }

      /** Translate selection that does not typecheck according to the normal rules into a selectDynamic/applyDynamic.
       *
       * foo.method("blah")  ~~> foo.applyDynamic("method")("blah")
       * foo.method(x = "blah")  ~~> foo.applyDynamicNamed("method")(("x", "blah"))
       * foo.varia = 10      ~~> foo.updateDynamic("varia")(10)
       * foo.field           ~~> foo.selectDynamic("field")
       * foo.arr(10) = 13    ~~> foo.selectDynamic("arr").update(10, 13)
       *
       * what if we want foo.field == foo.selectDynamic("field") == 1, but `foo.field = 10` == `foo.selectDynamic("field").update(10)` == ()
       * what would the signature for selectDynamic be? (hint: it needs to depend on whether an update call is coming or not)
       *
       * need to distinguish selectDynamic and applyDynamic somehow: the former must return the selected value, the latter must accept an apply or an update
       *  - could have only selectDynamic and pass it a boolean whether more is to come,
       *    so that it can either return the bare value or something that can handle the apply/update
       *      HOWEVER that makes it hard to return unrelated values for the two cases
       *      --> selectDynamic's return type is now dependent on the boolean flag whether more is to come
       *  - simplest solution: have two method calls
       *
       */
      def mkInvoke(cxTree: Tree, tree: Tree, qual: Tree, name: Name): Option[Tree] = {
        log(s"dyna.mkInvoke($cxTree, $tree, $qual, $name)")
        val treeInfo.Applied(treeSelection, _, _) = tree
        def isDesugaredApply = treeSelection match {
          case Select(`qual`, nme.apply) => true
          case _                         => false
        }
        acceptsApplyDynamicWithType(qual, name) map { tp =>
          // If tp == NoType, pass only explicit type arguments to applyXXX.  Not used at all
          // here - it is for scala-virtualized, where tp will be passed as an argument (for
          // selection on a staged Struct)
          def hasNamed(args: List[Tree]): Boolean = args exists (_.isInstanceOf[AssignOrNamedArg])
          // not supported: foo.bar(a1,..., an: _*)
          def hasStar(args: List[Tree]) = treeInfo.isWildcardStarArgList(args)
          def applyOp(args: List[Tree]) = if (hasNamed(args)) nme.applyDynamicNamed else nme.applyDynamic
          def matches(t: Tree)          = isDesugaredApply || treeInfo.dissectApplied(t).core == treeSelection

          /* Note that the trees which arrive here are potentially some distance from
           * the trees of direct interest. `cxTree` is some enclosing expression which
           * may apparently be arbitrarily larger than `tree`; and `tree` itself is
           * too small, having at least in some cases lost its explicit type parameters.
           * This logic is designed to use `tree` to pinpoint the immediately surrounding
           * Apply/TypeApply/Select node, and only then creates the dynamic call.
           * See SI-6731 among others.
           */
          def findSelection(t: Tree): Option[(TermName, Tree)] = t match {
            case Apply(fn, args) if hasStar(args) => DynamicVarArgUnsupported(tree, applyOp(args)) ; None
            case Apply(fn, args) if matches(fn)   => Some((applyOp(args), fn))
            case Assign(lhs, _) if matches(lhs)   => Some((nme.updateDynamic, lhs))
            case _ if matches(t)                  => Some((nme.selectDynamic, t))
            case _                                => t.children flatMap findSelection headOption
          }
          findSelection(cxTree) match {
            case Some((opName, treeInfo.Applied(_, targs, _))) =>
              val fun = gen.mkTypeApply(Select(qual, opName), targs)
              atPos(qual.pos)(Apply(fun, Literal(Constant(name.decode)) :: Nil))
            case _ =>
              setError(tree)
          }
        }
      }

      def wrapErrors(tree: Tree, typeTree: Typer => Tree): Tree =
        silent(typeTree) orElse (err => DynamicRewriteError(tree, err))
        }

    final def deindentTyping() = context.typingIndentLevel -= 2
    final def indentTyping() = context.typingIndentLevel += 2
    @inline final def printTyping(s: => String) = {
      if (printTypings)
        println(context.typingIndent + s.replaceAll("\n", "\n" + context.typingIndent))
    }
    @inline final def printInference(s: => String) = {
      if (printInfers)
        println(s)
    }

    def typed1(tree: Tree, mode: Mode, pt: Type): Tree = {
      def isPatternMode = mode.inPatternMode
      def inPatternConstructor = mode.inAll(PATTERNmode | FUNmode)
      def isQualifierMode      = mode.inAll(QUALmode)

      // Lookup in the given class using the root mirror.
      def lookupInOwner(owner: Symbol, name: Name): Symbol =
        if (isQualifierMode) rootMirror.missingHook(owner, name) else NoSymbol

      // Lookup in the given qualifier.  Used in last-ditch efforts by typedIdent and typedSelect.
      def lookupInRoot(name: Name): Symbol  = lookupInOwner(rootMirror.RootClass, name)
      def lookupInEmpty(name: Name): Symbol = rootMirror.EmptyPackageClass.info member name

      def lookupInQualifier(qual: Tree, name: Name): Symbol = (
        if (name == nme.ERROR || qual.tpe.widen.isErroneous)
          NoSymbol
        else lookupInOwner(qual.tpe.typeSymbol, name) orElse {
          NotAMemberError(tree, qual, name)
          NoSymbol
      }
      )

      def typedAnnotated(atd: Annotated): Tree = {
        val ann = atd.annot
        val arg1 = typed(atd.arg, mode, pt)
        /* mode for typing the annotation itself */
        val annotMode = (mode &~ TYPEmode) | EXPRmode

        def resultingTypeTree(tpe: Type) = {
          // we need symbol-ful originals for reification
          // hence we go the extra mile to hand-craft tis guy
          val original = arg1 match {
            case tt @ TypeTree() => Annotated(ann, tt.original)
            // this clause is needed to correctly compile stuff like "new C @D" or "@(inline @getter)"
            case _ => Annotated(ann, arg1)
          }
          original setType ann.tpe
          TypeTree(tpe) setOriginal original setPos tree.pos.focus
        }

        if (arg1.isType) {
          // make sure the annotation is only typechecked once
          if (ann.tpe == null) {
            // an annotated type
            val selfsym =
              if (!settings.selfInAnnots)
                NoSymbol
              else
                arg1.tpe.selfsym orElse {
                  /* Implementation limitation: Currently this
                   * can cause cyclical reference errors even
                   * when the self symbol is not referenced at all.
                   * Surely at least some of these cases can be
                   * fixed by proper use of LazyType's.  Lex tinkered
                   * on this but did not succeed, so is leaving
                   * it alone for now. Example code with the problem:
                   *  class peer extends Annotation
                   *  class NPE[T <: NPE[T] @peer]
                   *
                   * (Note: -Yself-in-annots must be on to see the problem)
                   * */
                  ( context.owner
                      newLocalDummy (ann.pos)
                      newValue (nme.self, ann.pos)
                      setInfo (arg1.tpe.withoutAnnotations)
                  )
                }

            val ainfo = typedAnnotation(ann, annotMode, selfsym)
            val atype0 = arg1.tpe.withAnnotation(ainfo)
            val atype =
              if ((selfsym != NoSymbol) && (ainfo.refsSymbol(selfsym)))
                atype0.withSelfsym(selfsym)
              else
                atype0 // do not record selfsym if
                       // this annotation did not need it

            if (ainfo.isErroneous)
              // Erroneous annotations were already reported in typedAnnotation
              arg1  // simply drop erroneous annotations
            else {
              ann setType atype
              resultingTypeTree(atype)
            }
          } else {
            // the annotation was typechecked before
            resultingTypeTree(ann.tpe)
          }
        }
        else {
          if (ann.tpe == null) {
            val annotInfo = typedAnnotation(ann, annotMode)
            ann setType arg1.tpe.withAnnotation(annotInfo)
          }
          val atype = ann.tpe
          Typed(arg1, resultingTypeTree(atype)) setPos tree.pos setType atype
        }
      }

      def typedBind(tree: Bind) = {
        val name = tree.name
        val body = tree.body
        name match {
          case name: TypeName  => assert(body == EmptyTree, context.unit + " typedBind: " + name.debugString + " " + body + " " + body.getClass)
            val sym =
              if (tree.symbol != NoSymbol) tree.symbol
              else {
                if (isFullyDefined(pt))
                  context.owner.newAliasType(name, tree.pos) setInfo pt
                else
                  context.owner.newAbstractType(name, tree.pos) setInfo TypeBounds.empty
              }

            if (name != tpnme.WILDCARD) namer.enterInScope(sym)
            else context.scope.enter(sym)

            tree setSymbol sym setType sym.tpeHK

          case name: TermName  =>
            val sym =
              if (tree.symbol != NoSymbol) tree.symbol
              else context.owner.newValue(name, tree.pos)

            if (name != nme.WILDCARD) {
              if (mode.inAll(ALTmode)) VariableInPatternAlternativeError(tree)
              namer.enterInScope(sym)
            }

            val body1 = typed(body, mode, pt)
            val symTp =
              if (treeInfo.isSequenceValued(body)) seqType(body1.tpe)
              else body1.tpe
            sym setInfo symTp

            // have to imperatively set the symbol for this bind to keep it in sync with the symbols used in the body of a case
            // when type checking a case we imperatively update the symbols in the body of the case
            // those symbols are bound by the symbols in the Binds in the pattern of the case,
            // so, if we set the symbols in the case body, but not in the patterns,
            // then re-type check the casedef (for a second try in typedApply for example -- SI-1832),
            // we are no longer in sync: the body has symbols set that do not appear in the patterns
            // since body1 is not necessarily equal to body, we must return a copied tree,
            // but we must still mutate the original bind
            tree setSymbol sym
            treeCopy.Bind(tree, name, body1) setSymbol sym setType body1.tpe
        }
      }

      def typedArrayValue(tree: ArrayValue) = {
        val elemtpt1 = typedType(tree.elemtpt, mode)
        val elems1   = tree.elems mapConserve (elem => typed(elem, mode, elemtpt1.tpe))
        // see run/t6126 for an example where `pt` does not suffice (tagged types)
        val tpe1     = if (isFullyDefined(pt) && !phase.erasedTypes) pt else arrayType(elemtpt1.tpe)

        treeCopy.ArrayValue(tree, elemtpt1, elems1) setType tpe1
      }

      def typedAssign(lhs: Tree, rhs: Tree): Tree = {
        val lhs1    = typed(lhs, EXPRmode | LHSmode, WildcardType)
        val varsym  = lhs1.symbol

        // see #2494 for double error message example
        def fail() =
          if (lhs1.isErrorTyped) lhs1
          else AssignmentError(tree, varsym)

        if (varsym == null)
          return fail()

        if (treeInfo.mayBeVarGetter(varsym)) {
          lhs1 match {
            case treeInfo.Applied(Select(qual, name), _, _) =>
              val sel = Select(qual, name.setterName) setPos lhs.pos
              val app = Apply(sel, List(rhs)) setPos tree.pos
              return typed(app, mode, pt)

            case _ =>
          }
        }
//      if (varsym.isVariable ||
//        // setter-rewrite has been done above, so rule out methods here, but, wait a minute, why are we assigning to non-variables after erasure?!
//        (phase.erasedTypes && varsym.isValue && !varsym.isMethod)) {
        if (varsym.isVariable || varsym.isValue && phase.erasedTypes) {
          val rhs1 = typed(rhs, EXPRmode | BYVALmode, lhs1.tpe)
          treeCopy.Assign(tree, lhs1, checkDead(rhs1)) setType UnitClass.tpe
        }
        else if(dyna.isDynamicallyUpdatable(lhs1)) {
          val rhs1 = typed(rhs, EXPRmode | BYVALmode, WildcardType)
          val t = Apply(lhs1, List(rhs1))
          dyna.wrapErrors(t, _.typed1(t, mode, pt))
        }
        else fail()
      }

      def typedIf(tree: If) = {
        val cond1 = checkDead(typed(tree.cond, EXPRmode | BYVALmode, BooleanClass.tpe))
        val thenp = tree.thenp
        val elsep = tree.elsep
        if (elsep.isEmpty) { // in the future, should be unnecessary
          val thenp1 = typed(thenp, UnitClass.tpe)
          treeCopy.If(tree, cond1, thenp1, elsep) setType thenp1.tpe
        } else {
          var thenp1 = typed(thenp, pt)
          var elsep1 = typed(elsep, pt)
          def thenTp = packedType(thenp1, context.owner)
          def elseTp = packedType(elsep1, context.owner)

          // println("typedIf: "+(thenp1.tpe, elsep1.tpe, ptOrLub(List(thenp1.tpe, elsep1.tpe)),"\n", thenTp, elseTp, thenTp =:= elseTp))
          val (owntype, needAdapt) =
            // in principle we should pack the types of each branch before lubbing, but lub doesn't really work for existentials anyway
            // in the special (though common) case where the types are equal, it pays to pack before comparing
            // especially virtpatmat needs more aggressive unification of skolemized types
            // this breaks src/library/scala/collection/immutable/TrieIterator.scala
            if (!isPastTyper && thenp1.tpe.annotations.isEmpty && elsep1.tpe.annotations.isEmpty // annotated types need to be lubbed regardless (at least, continations break if you by pass them like this)
              && thenTp =:= elseTp
               ) (thenp1.tpe.deconst, false) // use unpacked type. Important to deconst, as is done in ptOrLub, otherwise `if (???) 0 else 0` evaluates to 0 (SI-6331)
            // TODO: skolemize (lub of packed types) when that no longer crashes on files/pos/t4070b.scala
            else ptOrLub(thenp1.tpe :: elsep1.tpe :: Nil, pt)

          if (needAdapt) { //isNumericValueType(owntype)) {
            thenp1 = adapt(thenp1, mode, owntype)
            elsep1 = adapt(elsep1, mode, owntype)
          }
          treeCopy.If(tree, cond1, thenp1, elsep1) setType owntype
        }
      }

      // When there's a suitable __match in scope, virtualize the pattern match
      // otherwise, type the Match and leave it until phase `patmat` (immediately after typer)
      // empty-selector matches are transformed into synthetic PartialFunction implementations when the expected type demands it
      def typedVirtualizedMatch(tree: Match): Tree = {
        val selector = tree.selector
        val cases = tree.cases
        if (selector == EmptyTree) {
          if (newPatternMatching && (pt.typeSymbol == PartialFunctionClass))
            synthesizePartialFunction(newTermName(context.unit.fresh.newName("x")), tree.pos, tree, mode, pt)
          else {
            val arity = if (isFunctionType(pt)) pt.dealiasWiden.typeArgs.length - 1 else 1
            val params = for (i <- List.range(0, arity)) yield
              atPos(tree.pos.focusStart) {
                ValDef(Modifiers(PARAM | SYNTHETIC),
                       unit.freshTermName("x" + i + "$"), TypeTree(), EmptyTree)
              }
            val ids = for (p <- params) yield Ident(p.name)
            val selector1 = atPos(tree.pos.focusStart) { if (arity == 1) ids.head else gen.mkTuple(ids) }
            val body = treeCopy.Match(tree, selector1, cases)
            typed1(atPos(tree.pos) { Function(params, body) }, mode, pt)
          }
        } else
          virtualizedMatch(typedMatch(selector, cases, mode, pt, tree), mode, pt)
      }

      def typedReturn(tree: Return) = {
        val expr = tree.expr
        val enclMethod = context.enclMethod
        if (enclMethod == NoContext ||
            enclMethod.owner.isConstructor ||
            context.enclClass.enclMethod == enclMethod // i.e., we are in a constructor of a local class
            ) {
          ReturnOutsideOfDefError(tree)
        } else {
          val DefDef(_, name, _, _, restpt, _) = enclMethod.tree
          if (restpt.tpe eq null) {
            ReturnWithoutTypeError(tree, enclMethod.owner)
          } else {
            context.enclMethod.returnsSeen = true
            val expr1: Tree = typed(expr, EXPRmode | BYVALmode | RETmode, restpt.tpe)
            // Warn about returning a value if no value can be returned.
            if (restpt.tpe.typeSymbol == UnitClass) {
              // The typing in expr1 says expr is Unit (it has already been coerced if
              // it is non-Unit) so we have to retype it.  Fortunately it won't come up much
              // unless the warning is legitimate.
              if (typed(expr).tpe.typeSymbol != UnitClass)
                unit.warning(tree.pos, "enclosing method " + name + " has result type Unit: return value discarded")
            }
            val res = treeCopy.Return(tree, checkDead(expr1)).setSymbol(enclMethod.owner)
            val tp = pluginsTypedReturn(NothingClass.tpe, this, res, restpt.tpe)
            res.setType(tp)
          }
        }
      }

      def typedNew(tree: New) = {
        val tpt = tree.tpt
        val tpt1 = {
          // This way typedNew always returns a dealiased type. This used to happen by accident
          // for instantiations without type arguments due to ad hoc code in typedTypeConstructor,
          // and annotations depended on it (to the extent that they worked, which they did
          // not when given a parameterized type alias which dealiased to an annotation.)
          // typedTypeConstructor dealiases nothing now, but it makes sense for a "new" to always be
          // given a dealiased type.
          val tpt0 = typedTypeConstructor(tpt) modifyType (_.dealias)
          if (checkStablePrefixClassType(tpt0))
            if (tpt0.hasSymbolField && !tpt0.symbol.typeParams.isEmpty) {
              context.undetparams = cloneSymbols(tpt0.symbol.typeParams)
              notifyUndetparamsAdded(context.undetparams)
              TypeTree().setOriginal(tpt0)
                        .setType(appliedType(tpt0.tpe, context.undetparams map (_.tpeHK))) // @PP: tpeHK! #3343, #4018, #4347.
            } else tpt0
          else tpt0
        }

        /* If current tree <tree> appears in <val x(: T)? = <tree>>
         * return `tp with x.type' else return `tp`.
         */
        def narrowRhs(tp: Type) = { val sym = context.tree.symbol
          context.tree match {
            case ValDef(mods, _, _, Apply(Select(`tree`, _), _)) if !mods.isMutable && sym != null && sym != NoSymbol =>
              val sym1 = if (sym.owner.isClass && sym.getter(sym.owner) != NoSymbol) sym.getter(sym.owner)
                else sym.lazyAccessorOrSelf
              val pre = if (sym1.owner.isClass) sym1.owner.thisType else NoPrefix
              intersectionType(List(tp, singleType(pre, sym1)))
            case _ => tp
          }}

        val tp = tpt1.tpe
        val sym = tp.typeSymbol.initialize
        if (sym.isAbstractType || sym.hasAbstractFlag)
          IsAbstractError(tree, sym)
        else if (isPrimitiveValueClass(sym)) {
          NotAMemberError(tpt, TypeTree(tp), nme.CONSTRUCTOR)
          setError(tpt)
        }
        else if (!(  tp == sym.thisSym.tpe_* // when there's no explicit self type -- with (#3612) or without self variable
                     // sym.thisSym.tpe == tp.typeOfThis (except for objects)
                  || narrowRhs(tp) <:< tp.typeOfThis
                  || phase.erasedTypes
                  )) {
          DoesNotConformToSelfTypeError(tree, sym, tp.typeOfThis)
        } else
          treeCopy.New(tree, tpt1).setType(tp)
      }

      def functionTypeWildcard(tree: Tree, arity: Int): Type = {
        val tp = functionType(List.fill(arity)(WildcardType), WildcardType)
        if (tp == NoType) MaxFunctionArityError(tree)
        tp
      }

      def typedEta(expr1: Tree): Tree = expr1.tpe match {
        case TypeRef(_, ByNameParamClass, _) =>
          val expr2 = Function(List(), expr1) setPos expr1.pos
          new ChangeOwnerTraverser(context.owner, expr2.symbol).traverse(expr2)
          typed1(expr2, mode, pt)
        case NullaryMethodType(restpe) =>
          val expr2 = Function(List(), expr1) setPos expr1.pos
          new ChangeOwnerTraverser(context.owner, expr2.symbol).traverse(expr2)
          typed1(expr2, mode, pt)
        case PolyType(_, MethodType(formals, _)) =>
          if (isFunctionType(pt)) expr1
          else adapt(expr1, mode, functionTypeWildcard(expr1, formals.length))
        case MethodType(formals, _) =>
          if (isFunctionType(pt)) expr1
          else adapt(expr1, mode, functionTypeWildcard(expr1, formals.length))
        case ErrorType =>
          expr1
        case _ =>
          UnderscoreEtaError(expr1)
      }

      def tryTypedArgs(args: List[Tree], mode: Mode): Option[List[Tree]] = {
        val c = context.makeSilent(reportAmbiguousErrors = false)
        c.retyping = true
        try {
          val res = newTyper(c).typedArgs(args, mode)
          if (c.hasErrors) None else Some(res)
        } catch {
          case ex: CyclicReference =>
            throw ex
          case te: TypeError =>
            // @H some of typer erros can still leak,
            // for instance in continuations
            None
        } finally {
          c.flushBuffer()
        }
      }

      /* Try to apply function to arguments; if it does not work, try to convert Java raw to existentials, or try to
       * insert an implicit conversion.
       */
      def tryTypedApply(fun: Tree, args: List[Tree]): Tree = {
        val start = if (Statistics.canEnable) Statistics.startTimer(failedApplyNanos) else null

        def onError(typeError: AbsTypeError): Tree = {
            if (Statistics.canEnable) Statistics.stopTimer(failedApplyNanos, start)

            // If the problem is with raw types, copnvert to existentials and try again.
            // See #4712 for a case where this situation arises,
            if ((fun.symbol ne null) && fun.symbol.isJavaDefined) {
              val newtpe = rawToExistential(fun.tpe)
              if (fun.tpe ne newtpe) {
                // println("late cooking: "+fun+":"+fun.tpe) // DEBUG
                return tryTypedApply(fun setType newtpe, args)
              }
            }

            def treesInResult(tree: Tree): List[Tree] = tree :: (tree match {
              case Block(_, r)                        => treesInResult(r)
              case Match(_, cases)                    => cases
              case CaseDef(_, _, r)                   => treesInResult(r)
              case Annotated(_, r)                    => treesInResult(r)
              case If(_, t, e)                        => treesInResult(t) ++ treesInResult(e)
              case Try(b, catches, _)                 => treesInResult(b) ++ catches
              case Typed(r, Function(Nil, EmptyTree)) => treesInResult(r)
              case _                                  => Nil
            })
            def errorInResult(tree: Tree) = treesInResult(tree) exists (_.pos == typeError.errPos)

            val retry = (typeError.errPos != null) && (fun :: tree :: args exists errorInResult)
            printTyping {
              val funStr = ptTree(fun) + " and " + (args map ptTree mkString ", ")
              if (retry) "second try: " + funStr
              else "no second try: " + funStr + " because error not in result: " + typeError.errPos+"!="+tree.pos
            }
            if (retry) {
              val Select(qual, name) = fun
              tryTypedArgs(args, forArgMode(fun, mode)) match {
                case Some(args1) =>
                  val qual1 =
                    if (!pt.isError) adaptToArguments(qual, name, args1, pt, reportAmbiguous = true, saveErrors = true)
                    else qual
                  if (qual1 ne qual) {
                    val tree1 = Apply(Select(qual1, name) setPos fun.pos, args1) setPos tree.pos
                    return typed1(tree1, mode | SNDTRYmode, pt)
                  }
                case _ => ()
              }
            }
            issue(typeError)
            setError(treeCopy.Apply(tree, fun, args))
        }

        silent(_.doTypedApply(tree, fun, args, mode, pt)) orElse onError
        }

      def normalTypedApply(tree: Tree, fun: Tree, args: List[Tree]) = {
        val stableApplication = (fun.symbol ne null) && fun.symbol.isMethod && fun.symbol.isStable
        if (stableApplication && isPatternMode) {
          // treat stable function applications f() as expressions.
          typed1(tree, (mode &~ PATTERNmode) | EXPRmode, pt)
        } else {
          val funpt = if (isPatternMode) pt else WildcardType
          val appStart = if (Statistics.canEnable) Statistics.startTimer(failedApplyNanos) else null
          val opeqStart = if (Statistics.canEnable) Statistics.startTimer(failedOpEqNanos) else null

          def onError(reportError: => Tree): Tree = {
              fun match {
                case Select(qual, name)
                if !isPatternMode && nme.isOpAssignmentName(newTermName(name.decode)) =>
                  val qual1 = typedQualifier(qual)
                  if (treeInfo.isVariableOrGetter(qual1)) {
                    if (Statistics.canEnable) Statistics.stopTimer(failedOpEqNanos, opeqStart)
                    convertToAssignment(fun, qual1, name, args)
                  } else {
                    if (Statistics.canEnable) Statistics.stopTimer(failedApplyNanos, appStart)
                      reportError
                  }
                case _ =>
                  if (Statistics.canEnable) Statistics.stopTimer(failedApplyNanos, appStart)
                  reportError
              }
          }
          val silentResult = silent(
            op                    = _.typed(fun, mode.forFunMode, funpt),
            reportAmbiguousErrors = !mode.inExprMode && context.ambiguousErrors,
            newtree               = if (mode.inExprMode) tree else context.tree
          )
          silentResult match {
            case SilentResultValue(fun1) =>
              val fun2 = if (stableApplication) stabilizeFun(fun1, mode, pt) else fun1
              if (Statistics.canEnable) Statistics.incCounter(typedApplyCount)
              val noSecondTry = (
                   isPastTyper
                || (fun2.symbol ne null) && fun2.symbol.isConstructor
                || (fun2.tpe match { case mt: MethodType => mt.isImplicit case _ => false })
              )
              val isFirstTry = !noSecondTry && (
                fun2 match {
                  case Select(_, _) => mode inExprModeButNot SNDTRYmode
                  case _            => false
                }
              )
              if (isFirstTry)
                tryTypedApply(fun2, args)
              else
                doTypedApply(tree, fun2, args, mode, pt)

            case SilentTypeError(err) =>
              onError({issue(err); setError(tree)})
          }
        }
      }

                // convert new Array[T](len) to evidence[ClassTag[T]].newArray(len)
      // convert new Array^N[T](len) for N > 1 to evidence[ClassTag[Array[...Array[T]...]]].newArray(len)
      // where Array HK gets applied (N-1) times
      object ArrayInstantiation {
        def unapply(tree: Apply) = tree match {
          case Apply(Select(New(tpt), name), arg :: Nil) if tpt.tpe != null && tpt.tpe.typeSymbol == ArrayClass =>
            Some(tpt.tpe) collect {
              case erasure.GenericArray(level, componentType) =>
                val tagType = (1 until level).foldLeft(componentType)((res, _) => arrayType(res))

                resolveClassTag(tree.pos, tagType) match {
                  case EmptyTree => MissingClassTagError(tree, tagType)
                  case tag       => atPos(tree.pos)(new ApplyToImplicitArgs(Select(tag, nme.newArray), arg :: Nil))
                }
            }
          case _ => None
        }
      }

      def typedApply(tree: Apply) = tree match {
        case Apply(Block(stats, expr), args) =>
          typed1(atPos(tree.pos)(Block(stats, Apply(expr, args) setPos tree.pos.makeTransparent)), mode, pt)
        case Apply(fun, args) =>
          normalTypedApply(tree, fun, args) match {
            case ArrayInstantiation(tree1)                                           => typed(tree1, mode, pt)
            case Apply(Select(fun, nme.apply), _) if treeInfo.isSuperConstrCall(fun) => TooManyArgumentListsForConstructor(tree) //SI-5696
            case tree1                                                               => tree1
          }
      }

      def convertToAssignment(fun: Tree, qual: Tree, name: Name, args: List[Tree]): Tree = {
        val prefix = name.toTermName stripSuffix nme.EQL
        def mkAssign(vble: Tree): Tree =
          Assign(
            vble,
            Apply(
              Select(vble.duplicate, prefix) setPos fun.pos.focus, args) setPos tree.pos.makeTransparent
          ) setPos tree.pos

        def mkUpdate(table: Tree, indices: List[Tree]) = {
          gen.evalOnceAll(table :: indices, context.owner, context.unit) {
            case tab :: is =>
              def mkCall(name: Name, extraArgs: Tree*) = (
                Apply(
                  Select(tab(), name) setPos table.pos,
                  is.map(i => i()) ++ extraArgs
                ) setPos tree.pos
              )
              mkCall(
                nme.update,
                Apply(Select(mkCall(nme.apply), prefix) setPos fun.pos, args) setPos tree.pos
              )
            case _ => EmptyTree
          }
        }

        val tree1 = qual match {
          case Ident(_) =>
            mkAssign(qual)

          case Select(qualqual, vname) =>
            gen.evalOnce(qualqual, context.owner, context.unit) { qq =>
              val qq1 = qq()
              mkAssign(Select(qq1, vname) setPos qual.pos)
            }

          case Apply(fn, indices) =>
            fn match {
              case treeInfo.Applied(Select(table, nme.apply), _, _) => mkUpdate(table, indices)
              case _  => UnexpectedTreeAssignmentConversionError(qual)
            }
        }
        typed1(tree1, mode, pt)
      }

      def typedSuper(tree: Super) = {
        val mix = tree.mix
        val qual1 = typed(tree.qual)

        val clazz = qual1 match {
          case This(_) => qual1.symbol
          case _ => qual1.tpe.typeSymbol
        }
        def findMixinSuper(site: Type): Type = {
          var ps = site.parents filter (_.typeSymbol.name == mix)
          if (ps.isEmpty)
            ps = site.parents filter (_.typeSymbol.toInterface.name == mix)
          if (ps.isEmpty) {
            debuglog("Fatal: couldn't find site " + site + " in " + site.parents.map(_.typeSymbol.name))
            if (phase.erasedTypes && context.enclClass.owner.isImplClass) {
              // the reference to super class got lost during erasure
              restrictionError(tree.pos, unit, "traits may not select fields or methods from super[C] where C is a class")
              ErrorType
            } else {
              MixinMissingParentClassNameError(tree, mix, clazz)
              ErrorType
            }
          } else if (!ps.tail.isEmpty) {
            AmbiguousParentClassError(tree)
            ErrorType
          } else {
            ps.head
          }
        }

        val owntype = (
          if (!mix.isEmpty) findMixinSuper(clazz.tpe)
          else if (mode.inAll(SUPERCONSTRmode)) clazz.info.firstParent
          else intersectionType(clazz.info.parents)
        )
        treeCopy.Super(tree, qual1, mix) setType SuperType(clazz.thisType, owntype)
      }

      def typedThis(tree: This) =
        tree.symbol orElse qualifyingClass(tree, tree.qual, packageOK = false) match {
          case NoSymbol => tree
          case clazz    =>
            tree setSymbol clazz setType clazz.thisType.underlying
            if (isStableContext(tree, mode, pt)) tree setType clazz.thisType else tree
        }

      /* Attribute a selection where `tree` is `qual.name`.
       * `qual` is already attributed.
       */
      def typedSelect(tree: Tree, qual: Tree, name: Name): Tree = {
        val t = typedSelectInternal(tree, qual, name)
        // Checking for OverloadedTypes being handed out after overloading
        // resolution has already happened.
        if (isPastTyper) t.tpe match {
          case OverloadedType(pre, alts) =>
            if (alts forall (s => (s.owner == ObjectClass) || (s.owner == AnyClass) || isPrimitiveValueClass(s.owner))) ()
            else if (settings.debug) printCaller(
              s"""|Select received overloaded type during $phase, but typer is over.
                  |If this type reaches the backend, we are likely doomed to crash.
                  |$t has these overloads:
                  |${alts map (s => "  " + s.defStringSeenAs(pre memberType s)) mkString "\n"}
                  |""".stripMargin
            )("")
          case _ =>
        }
        t
      }
      def typedSelectInternal(tree: Tree, qual: Tree, name: Name): Tree = {
        def asDynamicCall = dyna.mkInvoke(context.tree, tree, qual, name) map { t =>
          dyna.wrapErrors(t, (_.typed1(t, mode, pt)))
        }

        val sym = tree.symbol orElse member(qual, name) orElse {
          // symbol not found? --> try to convert implicitly to a type that does have the required
          // member.  Added `| PATTERNmode` to allow enrichment in patterns (so we can add e.g., an
          // xml member to StringContext, which in turn has an unapply[Seq] method)
          if (name != nme.CONSTRUCTOR && mode.inExprModeOr(PATTERNmode)) {
            val qual1 = adaptToMemberWithArgs(tree, qual, name, mode, reportAmbiguous = true, saveErrors = true)
            if ((qual1 ne qual) && !qual1.isErrorTyped)
              return typed(treeCopy.Select(tree, qual1, name), mode, pt)
          }
          NoSymbol
        }
        if (phase.erasedTypes && qual.isInstanceOf[Super] && tree.symbol != NoSymbol)
          qual setType tree.symbol.owner.tpe

        if (!reallyExists(sym)) {
          def handleMissing: Tree = {
            def errorTree = missingSelectErrorTree(tree, qual, name)
            def asTypeSelection = (
              if (context.unit.isJava && name.isTypeName) {
                // SI-3120 Java uses the same syntax, A.B, to express selection from the
                // value A and from the type A. We have to try both.
                atPos(tree.pos)(gen.convertToSelectFromType(qual, name)) match {
                  case EmptyTree => None
                  case tree1     => Some(typed1(tree1, mode, pt))
                }
              }
              else None
            )
            debuglog(s"""
              |qual=$qual:${qual.tpe}
              |symbol=${qual.tpe.termSymbol.defString}
              |scope-id=${qual.tpe.termSymbol.info.decls.hashCode}
              |members=${qual.tpe.members mkString ", "}
              |name=$name
              |found=$sym
              |owner=${context.enclClass.owner}
              """.stripMargin)

            // 1) Try converting a term selection on a java class into a type selection.
            // 2) Try expanding according to Dynamic rules.
            // 3) Try looking up the name in the qualifier.
            asTypeSelection orElse asDynamicCall getOrElse (lookupInQualifier(qual, name) match {
              case NoSymbol => setError(errorTree)
              case found    => typed1(tree setSymbol found, mode, pt)
            })
          }
          handleMissing
        }
        else {
          val tree1 = tree match {
            case Select(_, _) => treeCopy.Select(tree, qual, name)
            case SelectFromTypeTree(_, _) => treeCopy.SelectFromTypeTree(tree, qual, name)
          }
          val (result, accessibleError) = silent(_.makeAccessible(tree1, sym, qual.tpe, qual)) match {
            case SilentTypeError(err) =>
              if (err.kind != ErrorKinds.Access) {
                context issue err
                return setError(tree)
              }
              else (tree1, Some(err))
            case SilentResultValue(treeAndPre) =>
              (stabilize(treeAndPre._1, treeAndPre._2, mode, pt), None)
          }

          result match {
            // could checkAccessible (called by makeAccessible) potentially have skipped checking a type application in qual?
            case SelectFromTypeTree(qual@TypeTree(), name) if qual.tpe.typeArgs.nonEmpty => // TODO: somehow the new qual is not checked in refchecks
              treeCopy.SelectFromTypeTree(
                result,
                (TypeTreeWithDeferredRefCheck(){ () => val tp = qual.tpe; val sym = tp.typeSymbolDirect
                  // will execute during refchecks -- TODO: make private checkTypeRef in refchecks public and call that one?
                  checkBounds(qual, tp.prefix, sym.owner, sym.typeParams, tp.typeArgs, "")
                  qual // you only get to see the wrapped tree after running this check :-p
                }) setType qual.tpe setPos qual.pos,
                name)
            case _ if accessibleError.isDefined =>
              // don't adapt constructor, SI-6074
              val qual1 = if (name == nme.CONSTRUCTOR) qual
                          else adaptToMemberWithArgs(tree, qual, name, mode, reportAmbiguous = false, saveErrors = false)
              if (!qual1.isErrorTyped && (qual1 ne qual))
                typed(Select(qual1, name) setPos tree.pos, mode, pt)
              else
                // before failing due to access, try a dynamic call.
                asDynamicCall getOrElse {
                  issue(accessibleError.get)
                  setError(tree)
                }
            case _ =>
              result
          }
        }
      }

      def typedSelectOrSuperCall(tree: Select) = {
        val qual = tree.qualifier
        val name = tree.name
        qual match {
          case _: Super if name == nme.CONSTRUCTOR =>
            val qual1 =
              typed(qual, EXPRmode | QUALmode | POLYmode | SUPERCONSTRmode, WildcardType)
              // the qualifier type of a supercall constructor is its first parent class
            typedSelect(tree, qual1, nme.CONSTRUCTOR)
          case _ =>
            if (Statistics.canEnable) Statistics.incCounter(typedSelectCount)
            var qual1 = checkDead(typedQualifier(qual, mode))
            if (name.isTypeName) qual1 = checkStable(qual1)

            val tree1 = // temporarily use `filter` and an alternative for `withFilter`
              if (name == nme.withFilter)
                silent(_ => typedSelect(tree, qual1, name)) orElse { _ =>
                    silent(_ => typed1(Select(qual1, nme.filter) setPos tree.pos, mode, pt)) match {
                      case SilentResultValue(result2) =>
                        unit.deprecationWarning(
                          tree.pos, "`withFilter' method does not yet exist on " + qual1.tpe.widen +
                            ", using `filter' method instead")
                        result2
                      case SilentTypeError(err) =>
                        WithFilterError(tree, err)
                    }
                }
              else
                typedSelect(tree, qual1, name)

            if (tree.isInstanceOf[PostfixSelect])
              checkFeature(tree.pos, PostfixOpsFeature, name.decode)
            if (tree1.symbol != null && tree1.symbol.isOnlyRefinementMember)
              checkFeature(tree1.pos, ReflectiveCallsFeature, tree1.symbol.toString)

            if (qual1.hasSymbolWhich(_.isRootPackage)) treeCopy.Ident(tree1, name)
            else tree1
        }
      }

      /* A symbol qualifies if:
       *  - it exists
       *  - it is not stale (stale symbols are made to disappear here)
       *  - if we are in a pattern constructor, method definitions do not qualify
       *    unless they are stable.  Otherwise, 'case x :: xs' would find the :: method.
       */
      def qualifies(sym: Symbol) = (
           sym.hasRawInfo
        && reallyExists(sym)
        && !(inPatternConstructor && sym.isMethod && !sym.isStable)
      )

      /* Attribute an identifier consisting of a simple name or an outer reference.
       *
       * @param tree      The tree representing the identifier.
       * @param name      The name of the identifier.
       * Transformations: (1) Prefix class members with this.
       *                  (2) Change imported symbols to selections
       */
      def typedIdent(tree: Tree, name: Name): Tree = {
        // setting to enable unqualified idents in empty package (used by the repl)
        def inEmptyPackage = if (settings.exposeEmptyPackage) lookupInEmpty(name) else NoSymbol

        def issue(err: AbsTypeError) = {
          // Avoiding some spurious error messages: see SI-2388.
          val suppress = reporter.hasErrors && (name startsWith tpnme.ANON_CLASS_NAME)
          if (!suppress)
            ErrorUtils.issueTypeError(err)

          setError(tree)
        }
          // ignore current variable scope in patterns to enforce linearity
        val startContext = if (mode.inNone(PATTERNmode | TYPEPATmode)) context else context.outer
        val nameLookup   = tree.symbol match {
          case NoSymbol   => startContext.lookupSymbol(name, qualifies)
          case sym        => LookupSucceeded(EmptyTree, sym)
        }
        import InferErrorGen._
        nameLookup match {
          case LookupAmbiguous(msg)         => issue(AmbiguousIdentError(tree, name, msg))
          case LookupInaccessible(sym, msg) => issue(AccessError(tree, sym, context, msg))
          case LookupNotFound               =>
            inEmptyPackage orElse lookupInRoot(name) match {
              case NoSymbol => issue(SymbolNotFoundError(tree, name, context.owner, startContext))
              case sym      => typed1(tree setSymbol sym, mode, pt)
                }
          case LookupSucceeded(qual, sym)   =>
            (// this -> Foo.this
            if (sym.isThisSym)
              typed1(This(sym.owner) setPos tree.pos, mode, pt)
          // Inferring classOf type parameter from expected type.  Otherwise an
          // actual call to the stubbed classOf method is generated, returning null.
            else if (isPredefMemberNamed(sym, nme.classOf) && pt.typeSymbol == ClassClass && pt.typeArgs.nonEmpty)
            typedClassOf(tree, TypeTree(pt.typeArgs.head))
          else {
              val pre1  = if (sym.isTopLevel) sym.owner.thisType else if (qual == EmptyTree) NoPrefix else qual.tpe
              val tree1 = if (qual == EmptyTree) tree else atPos(tree.pos)(Select(atPos(tree.pos.focusStart)(qual), name))
              val (tree2, pre2) = makeAccessible(tree1, sym, pre1, qual)
            // SI-5967 Important to replace param type A* with Seq[A] when seen from from a reference, to avoid
            //         inference errors in pattern matching.
              stabilize(tree2, pre2, mode, pt) modifyType dropIllegalStarTypes
            }) setAttachments tree.attachments
          }
        }

      def typedIdentOrWildcard(tree: Ident) = {
        val name = tree.name
        if (Statistics.canEnable) Statistics.incCounter(typedIdentCount)
        if ((name == nme.WILDCARD && mode.inPatternNotFunMode) ||
            (name == tpnme.WILDCARD && mode.inAll(TYPEmode)))
          tree setType makeFullyDefined(pt)
        else
          typedIdent(tree, name)
      }

      def typedCompoundTypeTree(tree: CompoundTypeTree) = {
        val templ = tree.templ
        val parents1 = templ.parents mapConserve (typedType(_, mode))

        // This is also checked later in typedStats, but that is too late for SI-5361, so
        // we eagerly check this here.
        for (stat <- templ.body if !treeInfo.isDeclarationOrTypeDef(stat))
          OnlyDeclarationsError(stat)

        if ((parents1 ++ templ.body) exists (_.isErrorTyped)) tree setType ErrorType
        else {
          val decls = newScope
          //Console.println("Owner: " + context.enclClass.owner + " " + context.enclClass.owner.id)
          val self = refinedType(parents1 map (_.tpe), context.enclClass.owner, decls, templ.pos)
          newTyper(context.make(templ, self.typeSymbol, decls)).typedRefinement(templ)
          templ updateAttachment CompoundTypeTreeOriginalAttachment(parents1, Nil) // stats are set elsewhere
          tree setType (if (templ.exists(_.isErroneous)) ErrorType else self) // Being conservative to avoid SI-5361
        }
      }

      def typedAppliedTypeTree(tree: AppliedTypeTree) = {
        val tpt = tree.tpt
        val args = tree.args
        val tpt1 = typed1(tpt, mode | FUNmode | TAPPmode, WildcardType)
        if (tpt1.isErrorTyped) {
          tpt1
        } else if (!tpt1.hasSymbolField) {
          AppliedTypeNoParametersError(tree, tpt1.tpe)
        } else {
          val tparams = tpt1.symbol.typeParams
          if (sameLength(tparams, args)) {
            // @M: kind-arity checking is done here and in adapt, full kind-checking is in checkKindBounds (in Infer)
            val args1 =
              if (!tpt1.symbol.rawInfo.isComplete)
                args mapConserve (typedHigherKindedType(_, mode))
                // if symbol hasn't been fully loaded, can't check kind-arity
              else map2Conserve(args, tparams) { (arg, tparam) =>
                //@M! the polytype denotes the expected kind
                typedHigherKindedType(arg, mode, GenPolyType(tparam.typeParams, AnyClass.tpe))
              }
            val argtypes = args1 map (_.tpe)

            foreach2(args, tparams)((arg, tparam) => arg match {
              // note: can't use args1 in selector, because Bind's got replaced
              case Bind(_, _) =>
                if (arg.symbol.isAbstractType)
                  arg.symbol setInfo // XXX, feedback. don't trackSymInfo here!
                    TypeBounds(
                      lub(List(arg.symbol.info.bounds.lo, tparam.info.bounds.lo.subst(tparams, argtypes))),
                      glb(List(arg.symbol.info.bounds.hi, tparam.info.bounds.hi.subst(tparams, argtypes))))
              case _ =>
            })
            val original = treeCopy.AppliedTypeTree(tree, tpt1, args1)
            val result = TypeTree(appliedType(tpt1.tpe, argtypes)) setOriginal original
            if(tpt1.tpe.isInstanceOf[PolyType]) // did the type application (performed by appliedType) involve an unchecked beta-reduction?
              TypeTreeWithDeferredRefCheck(){ () =>
                // wrap the tree and include the bounds check -- refchecks will perform this check (that the beta reduction was indeed allowed) and unwrap
                // we can't simply use original in refchecks because it does not contains types
                // (and the only typed trees we have have been mangled so they're not quite the original tree anymore)
                checkBounds(result, tpt1.tpe.prefix, tpt1.symbol.owner, tpt1.symbol.typeParams, argtypes, "")
                result // you only get to see the wrapped tree after running this check :-p
              } setType (result.tpe) setPos(result.pos)
            else result
          } else if (tparams.isEmpty) {
            AppliedTypeNoParametersError(tree, tpt1.tpe)
          } else {
            //Console.println("\{tpt1}:\{tpt1.symbol}:\{tpt1.symbol.info}")
            if (settings.debug) Console.println(tpt1+":"+tpt1.symbol+":"+tpt1.symbol.info)//debug
            AppliedTypeWrongNumberOfArgsError(tree, tpt1, tparams)
          }
        }
      }

      val sym: Symbol = tree.symbol
      if ((sym ne null) && (sym ne NoSymbol)) sym.initialize

      def typedPackageDef(pdef: PackageDef) = {
        val pid1 = typedQualifier(pdef.pid).asInstanceOf[RefTree]
        assert(sym.moduleClass ne NoSymbol, sym)
        val stats1 = newTyper(context.make(tree, sym.moduleClass, sym.info.decls))
          .typedStats(pdef.stats, NoSymbol)
        treeCopy.PackageDef(tree, pid1, stats1) setType NoType
      }

      /*
       * The typer with the correct context for a method definition. If the method is a default getter for
       * a constructor default, the resulting typer has a constructor context (fixes SI-5543).
       */
      def defDefTyper(ddef: DefDef) = {
        val isConstrDefaultGetter = ddef.mods.hasDefaultFlag && sym.owner.isModuleClass &&
            nme.defaultGetterToMethod(sym.name) == nme.CONSTRUCTOR
        newTyper(context.makeNewScope(ddef, sym)).constrTyperIf(isConstrDefaultGetter)
      }

      def typedAlternative(alt: Alternative) = {
        val alts1 = alt.trees mapConserve (alt => typed(alt, mode | ALTmode, pt))
        treeCopy.Alternative(tree, alts1) setType pt
      }

      def typedStar(tree: Star) = {
        if (mode.inNone(STARmode) && !isPastTyper)
          StarPatternWithVarargParametersError(tree)
        treeCopy.Star(tree, typed(tree.elem, mode, pt)) setType makeFullyDefined(pt)
      }

      def typedUnApply(tree: UnApply) = {
        val fun1 = typed(tree.fun)
        val tpes = formalTypes(unapplyTypeList(tree.fun.pos, tree.fun.symbol, fun1.tpe, tree.args.length), tree.args.length)
        val args1 = map2(tree.args, tpes)(typedPattern)
        treeCopy.UnApply(tree, fun1, args1) setType pt
      }

      def typedTry(tree: Try) = {
        tree match {
          case Try(_, Nil, EmptyTree) =>
            if (!isPastTyper) context.warning(tree.pos,
              "A try without a catch or finally is equivalent to putting its body in a block; no exceptions are handled.")
          case _ =>
        }

        var block1 = typed(tree.block, pt)
        var catches1 = typedCases(tree.catches, ThrowableClass.tpe, pt)

        for (cdef <- catches1 if !isPastTyper && cdef.guard.isEmpty) {
          def warn(name: Name) = context.warning(cdef.pat.pos, s"This catches all Throwables. If this is really intended, use `case ${name.decoded} : Throwable` to clear this warning.")
          def unbound(t: Tree) = t.symbol == null || t.symbol == NoSymbol
          cdef.pat match {
            case Bind(name, i @ Ident(_)) if unbound(i) => warn(name)
            case i @ Ident(name) if unbound(i) => warn(name)
            case _ =>
          }
        }

        val finalizer1 =
          if (tree.finalizer.isEmpty) tree.finalizer
          else typed(tree.finalizer, UnitClass.tpe)
        val (owntype, needAdapt) = ptOrLub(block1.tpe :: (catches1 map (_.tpe)), pt)
        if (needAdapt) {
          block1 = adapt(block1, mode, owntype)
          catches1 = catches1 map (adaptCase(_, mode, owntype))
        }

        treeCopy.Try(tree, block1, catches1, finalizer1) setType owntype
      }

      def typedThrow(tree: Throw) = {
        val expr1 = typed(tree.expr, EXPRmode | BYVALmode, ThrowableClass.tpe)
        treeCopy.Throw(tree, expr1) setType NothingClass.tpe
      }

      def typedTyped(tree: Typed) = {
        val expr = tree.expr
        val tpt = tree.tpt
        tpt match {
          case Function(List(), EmptyTree) =>
            // find out whether the programmer is trying to eta-expand a macro def
            // to do that we need to typecheck the tree first (we need a symbol of the eta-expandee)
            // that typecheck must not trigger macro expansions, so we explicitly prohibit them
            // however we cannot do `context.withMacrosDisabled`
            // because `expr` might contain nested macro calls (see SI-6673)
            val exprTyped = typed1(suppressMacroExpansion(expr), mode, pt)
            exprTyped match {
              case macroDef if treeInfo.isMacroApplication(macroDef) =>
                MacroEtaError(exprTyped)
              case _ =>
                typedEta(checkDead(exprTyped))
            }

          case Ident(tpnme.WILDCARD_STAR) =>
            val exprTyped = typed(expr, mode.onlySticky, WildcardType)
            def subArrayType(pt: Type) =
              if (isPrimitiveValueClass(pt.typeSymbol) || !isFullyDefined(pt)) arrayType(pt)
              else {
                val tparam = context.owner freshExistential "" setInfo TypeBounds.upper(pt)
                newExistentialType(List(tparam), arrayType(tparam.tpe))
              }

            val (exprAdapted, baseClass) = exprTyped.tpe.typeSymbol match {
              case ArrayClass => (adapt(exprTyped, mode.onlySticky, subArrayType(pt)), ArrayClass)
              case _ => (adapt(exprTyped, mode.onlySticky, seqType(pt)), SeqClass)
            }
            exprAdapted.tpe.baseType(baseClass) match {
              case TypeRef(_, _, List(elemtp)) =>
                treeCopy.Typed(tree, exprAdapted, tpt setType elemtp) setType elemtp
              case _ =>
                setError(tree)
            }

          case _ =>
            val tptTyped = typedType(tpt, mode)
            val exprTyped = typed(expr, mode.onlySticky, tptTyped.tpe.deconst)
            val treeTyped = treeCopy.Typed(tree, exprTyped, tptTyped)

            if (isPatternMode) {
              val uncheckedTypeExtractor = extractorForUncheckedType(tpt.pos, tptTyped.tpe)

              // make fully defined to avoid bounded wildcard types that may be in pt from calling dropExistential (SI-2038)
              val ptDefined = if (isFullyDefined(pt)) pt else makeFullyDefined(pt)
              val ownType = inferTypedPattern(tptTyped, tptTyped.tpe, ptDefined, canRemedy = uncheckedTypeExtractor.nonEmpty)
              treeTyped setType ownType

              uncheckedTypeExtractor match {
                case None => treeTyped
                case Some(extractor) => wrapClassTagUnapply(treeTyped, extractor, tptTyped.tpe)
              }
            } else
              treeTyped setType tptTyped.tpe
        }
      }

      def typedTypeApply(tree: TypeApply) = {
        val fun = tree.fun
        val args = tree.args
        // @M: kind-arity checking is done here and in adapt, full kind-checking is in checkKindBounds (in Infer)
        //@M! we must type fun in order to type the args, as that requires the kinds of fun's type parameters.
        // However, args should apparently be done first, to save context.undetparams. Unfortunately, the args
        // *really* have to be typed *after* fun. We escape from this classic Catch-22 by simply saving&restoring undetparams.

        // @M TODO: the compiler still bootstraps&all tests pass when this is commented out..
        //val undets = context.undetparams

        // @M: fun is typed in TAPPmode because it is being applied to its actual type parameters
        val fun1 = typed(fun, mode.forFunMode | TAPPmode, WildcardType)
        val tparams = fun1.symbol.typeParams

        //@M TODO: val undets_fun = context.undetparams  ?
        // "do args first" (by restoring the context.undetparams) in order to maintain context.undetparams on the function side.

        // @M TODO: the compiler still bootstraps when this is commented out.. TODO: run tests
        //context.undetparams = undets

        // @M maybe the well-kindedness check should be done when checking the type arguments conform to the type parameters' bounds?
        val args1 = if (sameLength(args, tparams)) map2Conserve(args, tparams) {
          //@M! the polytype denotes the expected kind
          (arg, tparam) => typedHigherKindedType(arg, mode, GenPolyType(tparam.typeParams, AnyClass.tpe))
        }
        else {
          //@M  this branch is correctly hit for an overloaded polymorphic type. It also has to handle erroneous cases.
          // Until the right alternative for an overloaded method is known, be very liberal,
          // typedTypeApply will find the right alternative and then do the same check as
          // in the then-branch above. (see pos/tcpoly_overloaded.scala)
          // this assert is too strict: be tolerant for errors like trait A { def foo[m[x], g]=error(""); def x[g] = foo[g/*ERR: missing argument type*/] }
          //assert(fun1.symbol.info.isInstanceOf[OverloadedType] || fun1.symbol.isError) //, (fun1.symbol,fun1.symbol.info,fun1.symbol.info.getClass,args,tparams))
          args mapConserve (typedHigherKindedType(_, mode))
        }

        //@M TODO: context.undetparams = undets_fun ?
        Typer.this.typedTypeApply(tree, mode, fun1, args1)
      }

      def typedApplyDynamic(tree: ApplyDynamic) = {
        assert(phase.erasedTypes)
        val reflectiveCalls = !(settings.refinementMethodDispatch.value == "invoke-dynamic")
        val qual1 = typed(tree.qual, AnyRefClass.tpe)
        val args1 = tree.args mapConserve (arg => if (reflectiveCalls) typed(arg, AnyRefClass.tpe) else typed(arg))
        treeCopy.ApplyDynamic(tree, qual1, args1) setType (if (reflectiveCalls) AnyRefClass.tpe else tree.symbol.info.resultType)
      }

      def typedReferenceToBoxed(tree: ReferenceToBoxed) = {
        val id = tree.ident
        val id1 = typed1(id, mode, pt) match { case id: Ident => id }
        // [Eugene] am I doing it right?
        val erasedTypes = phaseId(currentPeriod) >= currentRun.erasurePhase.id
        val tpe = capturedVariableType(id.symbol, erasedTypes = erasedTypes)
        treeCopy.ReferenceToBoxed(tree, id1) setType tpe
      }

      def typedLiteral(tree: Literal) = {
        val value = tree.value
        // Warn about likely interpolated strings which are missing their interpolators
        if (settings.lint) value match {
          case Constant(s: String) =>
            def names = InterpolatorIdentRegex findAllIn s map (n => newTermName(n stripPrefix "$"))
            val shouldWarn = (
                 (InterpolatorCodeRegex findFirstIn s).nonEmpty
              || (names exists (n => context.lookupSymbol(n, _ => true).symbol.exists))
            )
            if (shouldWarn)
              unit.warning(tree.pos, "looks like an interpolated String; did you forget the interpolator?")
          case _ =>
        }

        tree setType (
          if (value.tag == UnitTag) UnitClass.tpe
          else ConstantType(value))
      }

      def typedSingletonTypeTree(tree: SingletonTypeTree) = {
        val ref1 = checkStable(
          context.withImplicitsDisabled(
            typed(tree.ref, EXPRmode | QUALmode | (mode & TYPEPATmode), AnyRefClass.tpe)
          )
        )
        tree setType ref1.tpe.resultType
      }

      def typedSelectFromTypeTree(tree: SelectFromTypeTree) = {
        val qual1 = typedType(tree.qualifier, mode)
        if (qual1.tpe.isVolatile) TypeSelectionFromVolatileTypeError(tree, qual1)
        else typedSelect(tree, qual1, tree.name)
      }

      def typedTypeBoundsTree(tree: TypeBoundsTree) = {
        val lo1 = typedType(tree.lo, mode)
        val hi1 = typedType(tree.hi, mode)
        treeCopy.TypeBoundsTree(tree, lo1, hi1) setType TypeBounds(lo1.tpe, hi1.tpe)
      }

      def typedExistentialTypeTree(tree: ExistentialTypeTree) = {
        val tree1 = typerWithLocalContext(context.makeNewScope(tree, context.owner)){
          _.typedExistentialTypeTree(tree, mode)
        }
        checkExistentialsFeature(tree1.pos, tree1.tpe, "the existential type")
        tree1
      }

      def typedTypeTree(tree: TypeTree) = {
        if (tree.original != null) {
          val newTpt = typedType(tree.original, mode)
          tree setType newTpt.tpe
          newTpt match {
            case tt @ TypeTree() => tree setOriginal tt.original
            case _ => tree
          }
        }
        else
          // we should get here only when something before failed
          // and we try again (@see tryTypedApply). In that case we can assign
          // whatever type to tree; we just have to survive until a real error message is issued.
          tree setType AnyClass.tpe
      }
      def typedFunction(fun: Function) = {
        if (fun.symbol == NoSymbol)
          fun.symbol = context.owner.newAnonymousFunctionValue(fun.pos)

        typerWithLocalContext(context.makeNewScope(fun, fun.symbol))(_.typedFunction(fun, mode, pt))
      }

      // begin typed1
      //if (settings.debug.value && tree.isDef) log("typing definition of "+sym);//DEBUG
      tree match {
        case tree: Ident                        => typedIdentOrWildcard(tree)
        case tree: Select                       => typedSelectOrSuperCall(tree)
        case tree: Apply                        => typedApply(tree)
        case tree: TypeTree                     => typedTypeTree(tree)
        case tree: Literal                      => typedLiteral(tree)
        case tree: This                         => typedThis(tree)
        case tree: ValDef                       => typedValDef(tree)
        case tree: DefDef                       => defDefTyper(tree).typedDefDef(tree)
        case tree: Block                        => typerWithLocalContext(context.makeNewScope(tree, context.owner))(_.typedBlock(tree, mode, pt))
        case tree: If                           => typedIf(tree)
        case tree: TypeApply                    => typedTypeApply(tree)
        case tree: AppliedTypeTree              => typedAppliedTypeTree(tree)
        case tree: Bind                         => typedBind(tree)
        case tree: Function                     => typedFunction(tree)
        case tree: Match                        => typedVirtualizedMatch(tree)
        case tree: New                          => typedNew(tree)
        case tree: Assign                       => typedAssign(tree.lhs, tree.rhs)
        case tree: AssignOrNamedArg             => typedAssign(tree.lhs, tree.rhs) // called by NamesDefaults in silent typecheck
        case tree: Super                        => typedSuper(tree)
        case tree: TypeBoundsTree               => typedTypeBoundsTree(tree)
        case tree: Typed                        => typedTyped(tree)
        case tree: ClassDef                     => newTyper(context.makeNewScope(tree, sym)).typedClassDef(tree)
        case tree: ModuleDef                    => newTyper(context.makeNewScope(tree, sym.moduleClass)).typedModuleDef(tree)
        case tree: TypeDef                      => typedTypeDef(tree)
        case tree: LabelDef                     => labelTyper(tree).typedLabelDef(tree)
        case tree: PackageDef                   => typedPackageDef(tree)
        case tree: DocDef                       => typedDocDef(tree, mode, pt)
        case tree: Annotated                    => typedAnnotated(tree)
        case tree: SingletonTypeTree            => typedSingletonTypeTree(tree)
        case tree: SelectFromTypeTree           => typedSelectFromTypeTree(tree)
        case tree: CompoundTypeTree             => typedCompoundTypeTree(tree)
        case tree: ExistentialTypeTree          => typedExistentialTypeTree(tree)
        case tree: Return                       => typedReturn(tree)
        case tree: Try                          => typedTry(tree)
        case tree: Throw                        => typedThrow(tree)
        case tree: Alternative                  => typedAlternative(tree)
        case tree: Star                         => typedStar(tree)
        case tree: UnApply                      => typedUnApply(tree)
        case tree: ArrayValue                   => typedArrayValue(tree)
        case tree: ApplyDynamic                 => typedApplyDynamic(tree)
        case tree: ReferenceToBoxed             => typedReferenceToBoxed(tree)
        case tree: TypeTreeWithDeferredRefCheck => tree // TODO: retype the wrapped tree? TTWDRC would have to change to hold the wrapped tree (not a closure)
        case _                                  => abort(s"unexpected tree: ${tree.getClass}\n$tree")
      }
    }

    def typed(tree: Tree, mode: Mode, pt: Type): Tree = {
      lastTreeToTyper = tree
      indentTyping()

      val ptPlugins = pluginsPt(pt, this, tree, mode)

      val startByType = if (Statistics.canEnable) Statistics.pushTimer(byTypeStack, byTypeNanos(tree.getClass)) else null
      if (Statistics.canEnable) Statistics.incCounter(visitsByType, tree.getClass)
      try {
        if (context.retyping &&
            (tree.tpe ne null) && (tree.tpe.isErroneous || !(tree.tpe <:< ptPlugins))) {
          tree.clearType()
          if (tree.hasSymbolField) tree.symbol = NoSymbol
        }

        val alreadyTyped = tree.tpe ne null
        val tree1: Tree = if (alreadyTyped) tree else {
          printTyping(
            ptLine("typing %s: pt = %s".format(ptTree(tree), ptPlugins),
              "undetparams"      -> context.undetparams,
              "implicitsEnabled" -> context.implicitsEnabled,
              "enrichmentEnabled"   -> context.enrichmentEnabled,
              "mode"             -> mode,
              "silent"           -> context.bufferErrors,
              "context.owner"    -> context.owner
            )
          )
          typed1(tree, mode, dropExistential(ptPlugins))
        }
        // Can happen during erroneous compilation - error(s) have been
        // reported, but we need to avoid causing an NPE with this tree
        if (tree1.tpe eq null)
          return setError(tree)

        if (!alreadyTyped) {
          printTyping("typed %s: %s%s".format(
            ptTree(tree1), tree1.tpe,
            if (isSingleType(tree1.tpe)) " with underlying "+tree1.tpe.widen else "")
          )
        }

        tree1 modifyType (pluginsTyped(_, this, tree1, mode, ptPlugins))
        val result =
          if (tree1.isEmpty) tree1
          else {
            val result = adapt(tree1, mode, ptPlugins, tree)
            if (hasPendingMacroExpansions) macroExpandAll(this, result) else result
          }

        if (!alreadyTyped) {
          printTyping("adapted %s: %s to %s, %s".format(
            tree1, tree1.tpe.widen, ptPlugins, context.undetparamsString)
          ) //DEBUG
        }
        if (!isPastTyper) signalDone(context.asInstanceOf[analyzer.Context], tree, result)
        result
      } catch {
        case ex: TypeError =>
          tree.clearType()
          // The only problematic case are (recoverable) cyclic reference errors which can pop up almost anywhere.
          printTyping("caught %s: while typing %s".format(ex, tree)) //DEBUG

          reportTypeError(context, tree.pos, ex)
          setError(tree)
        case ex: Exception =>
          if (settings.debug) // @M causes cyclic reference error
            Console.println("exception when typing "+tree+", pt = "+ptPlugins)
          if (context != null && context.unit.exists && tree != null)
            logError("AT: " + (tree.pos).dbgString, ex)
          throw ex
      }
      finally {
        deindentTyping()
        if (Statistics.canEnable) Statistics.popTimer(byTypeStack, startByType)
      }
    }

    def atOwner(owner: Symbol): Typer =
      newTyper(context.make(context.tree, owner))

    def atOwner(tree: Tree, owner: Symbol): Typer =
      newTyper(context.make(tree, owner))

    /** Types expression or definition `tree`.
     */
    def typed(tree: Tree): Tree = {
      val ret = typed(tree, EXPRmode, WildcardType)
      ret
    }

    def typedPos(pos: Position, mode: Mode, pt: Type)(tree: Tree) = typed(atPos(pos)(tree), mode, pt)
    def typedPos(pos: Position)(tree: Tree) = typed(atPos(pos)(tree))
    // TODO: see if this formulation would impose any penalty, since
    // it makes for a lot less casting.
    // def typedPos[T <: Tree](pos: Position)(tree: T): T = typed(atPos(pos)(tree)).asInstanceOf[T]

    /** Types expression `tree` with given prototype `pt`.
     */
    def typed(tree: Tree, pt: Type): Tree =
      typed(tree, EXPRmode, pt)

    /** Types qualifier `tree` of a select node.
     *  E.g. is tree occurs in a context like `tree.m`.
     */
    def typedQualifier(tree: Tree, mode: Mode, pt: Type): Tree =
      typed(tree, EXPRmode | QUALmode | POLYmode | mode & TYPEPATmode, pt) // TR: don't set BYVALmode, since qualifier might end up as by-name param to an implicit

    /** Types qualifier `tree` of a select node.
     *  E.g. is tree occurs in a context like `tree.m`.
     */
    def typedQualifier(tree: Tree, mode: Mode): Tree =
      typedQualifier(tree, mode, WildcardType)

    def typedQualifier(tree: Tree): Tree = typedQualifier(tree, NOmode, WildcardType)

    /** Types function part of an application */
    def typedOperator(tree: Tree): Tree =
      typed(tree, EXPRmode | FUNmode | POLYmode | TAPPmode, WildcardType)

    /** Types a pattern with prototype `pt` */
    def typedPattern(tree: Tree, pt: Type): Tree = {
      // We disable implicits because otherwise some constructs will
      // type check which should not.  The pattern matcher does not
      // perform implicit conversions in an attempt to consummate a match.

      // on the one hand,
      //   "abc" match { case Seq('a', 'b', 'c') => true }
      // should be ruled out statically, otherwise this is a runtime
      // error both because there is an implicit from String to Seq
      // (even though such implicits are not used by the matcher) and
      // because the typer is fine with concluding that "abc" might
      // be of type "String with Seq[T]" and thus eligible for a call
      // to unapplySeq.

      // on the other hand, we want to be able to use implicits to add members retro-actively (e.g., add xml to StringContext)

      // as a compromise, context.enrichmentEnabled tells adaptToMember to go ahead and enrich,
      // but arbitrary conversions (in adapt) are disabled
      // TODO: can we achieve the pattern matching bit of the string interpolation SIP without this?
      typingInPattern(context.withImplicitsDisabledAllowEnrichment(typed(tree, PATTERNmode, pt)))
    }

    /** Types a (fully parameterized) type tree */
    def typedType(tree: Tree, mode: Mode): Tree =
      typed(tree, mode.forTypeMode, WildcardType)

    /** Types a (fully parameterized) type tree */
    def typedType(tree: Tree): Tree = typedType(tree, NOmode)

    /** Types a higher-kinded type tree -- pt denotes the expected kind*/
    def typedHigherKindedType(tree: Tree, mode: Mode, pt: Type): Tree =
      if (pt.typeParams.isEmpty) typedType(tree, mode) // kind is known and it's *
      else typed(tree, HKmode, pt)

    def typedHigherKindedType(tree: Tree, mode: Mode): Tree =
      typed(tree, HKmode, WildcardType)

    /** Types a type constructor tree used in a new or supertype */
    def typedTypeConstructor(tree: Tree, mode: Mode): Tree = {
      val result = typed(tree, mode.forTypeMode | FUNmode, WildcardType)

      // get rid of type aliases for the following check (#1241)
      result.tpe.dealias match {
        case restpe @ TypeRef(pre, _, _) if !phase.erasedTypes && !pre.isStable && !context.unit.isJava =>
          // The isJava exception if OK only because the only type constructors scalac gets
          // to see are those in the signatures. These do not need a unique object as a prefix.
          // The situation is different for new's and super's, but scalac does not look deep
          // enough to see those. See #3938
          ConstructorPrefixError(tree, restpe)
        case _ =>
          // must not normalize: type application must be (bounds-)checked (during RefChecks), see #2208
          // during uncurry (after refchecks), all types are normalized
          result
      }
    }

    def typedTypeConstructor(tree: Tree): Tree = typedTypeConstructor(tree, NOmode)

    def computeType(tree: Tree, pt: Type): Type = {
      // macros employ different logic of `computeType`
      assert(!context.owner.isMacro, context.owner)
      val tree1 = typed(tree, pt)
      transformed(tree) = tree1
      val tpe = packedType(tree1, context.owner)
      checkExistentialsFeature(tree.pos, tpe, "inferred existential type")
      tpe
    }

    def computeMacroDefType(tree: Tree, pt: Type): Type = {
      assert(context.owner.isMacro, context.owner)
      assert(tree.symbol.isMacro, tree.symbol)
      assert(tree.isInstanceOf[DefDef], tree.getClass)
      val ddef = tree.asInstanceOf[DefDef]

      val tree1 =
        if (transformed contains ddef.rhs) {
          // macro defs are typechecked in `methodSig` (by calling this method) in order to establish their link to macro implementation asap
          // if a macro def doesn't have explicitly specified return type, this method will be called again by `assignTypeToTree`
          // here we guard against this case
          transformed(ddef.rhs)
        } else {
          val tree1 = typedMacroBody(this, ddef)
          transformed(ddef.rhs) = tree1
          tree1
        }

      val isMacroBodyOkay = !tree.symbol.isErroneous && !(tree1 exists (_.isErroneous))
      val shouldInheritMacroImplReturnType = ddef.tpt.isEmpty
      if (isMacroBodyOkay && shouldInheritMacroImplReturnType) computeMacroDefTypeFromMacroImpl(ddef, tree1.symbol) else AnyClass.tpe
    }

    def transformedOr(tree: Tree, op: => Tree): Tree = transformed.get(tree) match {
      case Some(tree1) => transformed -= tree; tree1
      case None => op
    }

    def transformedOrTyped(tree: Tree, mode: Mode, pt: Type): Tree = transformed.get(tree) match {
      case Some(tree1) => transformed -= tree; tree1
      case None => typed(tree, mode, pt)
    }
    }
  }

object TypersStats {
  import scala.reflect.internal.TypesStats._
  val typedIdentCount     = Statistics.newCounter("#typechecked identifiers")
  val typedSelectCount    = Statistics.newCounter("#typechecked selections")
  val typedApplyCount     = Statistics.newCounter("#typechecked applications")
  val rawTypeFailed       = Statistics.newSubCounter ("  of which in failed", rawTypeCount)
  val subtypeFailed       = Statistics.newSubCounter("  of which in failed", subtypeCount)
  val findMemberFailed    = Statistics.newSubCounter("  of which in failed", findMemberCount)
  val failedSilentNanos   = Statistics.newSubTimer("time spent in failed", typerNanos)
  val failedApplyNanos    = Statistics.newSubTimer("  failed apply", typerNanos)
  val failedOpEqNanos     = Statistics.newSubTimer("  failed op=", typerNanos)
  val isReferencedNanos   = Statistics.newSubTimer("time spent ref scanning", typerNanos)
  val visitsByType        = Statistics.newByClass("#visits by tree node", "typer")(Statistics.newCounter(""))
  val byTypeNanos         = Statistics.newByClass("time spent by tree node", "typer")(Statistics.newStackableTimer("", typerNanos))
  val byTypeStack         = Statistics.newTimerStack()
}<|MERGE_RESOLUTION|>--- conflicted
+++ resolved
@@ -3799,11 +3799,7 @@
         if (vd.symbol.tpe.isVolatile)
           AbstractionFromVolatileTypeError(vd)
       val tpt1 = typedType(tree.tpt, mode)
-<<<<<<< HEAD
-      existentialTransform(whereClauses1 map (_.symbol), tpt1.tpe)((tparams, tp) =>
-        TypeTree(newExistentialType(tparams, tp)) setOriginal tree
-=======
-      existentialTransform(tree.whereClauses map (_.symbol), tpt1.tpe)((tparams, tp) => {
+      existentialTransform(whereClauses1 map (_.symbol), tpt1.tpe)((tparams, tp) => {
         val original = tpt1 match {
           case tpt : TypeTree => atPos(tree.pos)(ExistentialTypeTree(tpt.original, tree.whereClauses))
           case _ => {
@@ -3813,7 +3809,6 @@
         }
         TypeTree(newExistentialType(tparams, tp)) setOriginal original
       }
->>>>>>> 4525e922
       )
     }
 
