/* NSC -- new Scala compiler
 * Copyright 2005-2013 LAMP/EPFL
 * @author  Martin Odersky
 */

package scala.tools.nsc
package typechecker

import symtab.Flags._
import scala.collection.mutable
import scala.reflect.ClassTag

/**
 *  @author Lukas Rytz
 *  @version 1.0
 */
trait NamesDefaults { self: Analyzer =>

  import global._
  import definitions._
  import NamesDefaultsErrorsGen._

  // Default getters of constructors are added to the companion object in the
  // typeCompleter of the constructor (methodSig). To compute the signature,
  // we need the ClassDef. To create and enter the symbols into the companion
  // object, we need the templateNamer of that module class. These two are stored
  // as an attachment in the companion module symbol
  class ConstructorDefaultsAttachment(val classWithDefault: ClassDef, var companionModuleClassNamer: Namer)

  // To attach the default getters of local (term-owned) methods to the method symbol.
  // Used in Namer.enterExistingSym: it needs to re-enter the method symbol and also
  // default getters, which could not be found otherwise.
  class DefaultsOfLocalMethodAttachment(val defaultGetters: mutable.Set[Symbol]) {
    def this(default: Symbol) = this(mutable.Set(default))
  }

  case class NamedApplyInfo(
    qual:       Option[Tree],
    targs:      List[Tree],
    vargss:     List[List[Tree]],
    blockTyper: Typer
  ) { }

  private def nameOfNamedArg(arg: Tree) = Some(arg) collect { case AssignOrNamedArg(Ident(name), _) => name }
  def isNamedArg(arg: Tree) = arg match {
    case AssignOrNamedArg(Ident(_), _) => true
    case _                             => false
  }

  /** @param pos maps indices from old to new */
  def reorderArgs[T: ClassTag](args: List[T], pos: Int => Int): List[T] = {
    val res = new Array[T](args.length)
    foreachWithIndex(args)((arg, index) => res(pos(index)) = arg)
    res.toList
  }

  /** @param pos maps indices from new to old (!) */
  private def reorderArgsInv[T: ClassTag](args: List[T], pos: Int => Int): List[T] = {
    val argsArray = args.toArray
    (argsArray.indices map (i => argsArray(pos(i)))).toList
  }

  /** returns `true` if every element is equal to its index */
  def allArgsArePositional(a: Array[Int]) = (0 until a.length).forall(i => a(i) == i)

  /**
   * Transform a function application into a Block, and assigns typer.context
   * .namedApplyBlockInfo to the new block as side-effect. If tree has the form
   *    Apply(fun, args)
   * first the function "fun" (which might be an application itself!) is transformed into a
   * block of the form
   *   {
   *     val qual$1 = qualifier_of_fun
   *     val x$1 = arg_1_of_fun
   *     ...
   *     val x$n = arg_n_of_fun
   *     qual$1.fun[targs](x$1, ...)...(..., x$n)
   *   }
   * then for each argument in args, a value is created and entered into the block. finally
   * the application expression of the block is updated.
   *   {
   *     val qual$1 = ..
   *     ...
   *     val x$n = ...
   *  >  val qual$n+1 = arg(1)
   *  >  ...
   *  >  val qual$n+m = arg(m)
   *  >  qual$1.fun[targs](x$1, ...)...(..., x$n)(x$n+1, ..., x$n+m)
   *   }
   *
   * @param typer the typer calling this method; this method calls
   *    typer.doTypedApply
   * @param mode the mode to use for calling typer.doTypedApply
   * @param pt the expected type for calling typer.doTypedApply
   *
   * @param tree: the function application tree
   * @argPos: a function mapping arguments from their current position to the
   *   position specified by the method type. example:
   *    def foo(a: Int, b: String)
   *    foo(b = "1", a = 2)
   *  calls
   *    transformNamedApplication(Apply(foo, List("1", 2), { 0 => 1, 1 => 0 })
   *
   *  @return the transformed application (a Block) together with the NamedApplyInfo.
   *     if isNamedApplyBlock(tree), returns the existing context.namedApplyBlockInfo
   */
  def transformNamedApplication(typer: Typer, mode: Mode, pt: Type)
                               (tree: Tree, argPos: Int => Int): Tree = {
    import typer._
    import typer.infer._
    val context = typer.context
    import context.unit

    /**
     * Transform a function into a block, and passing context.namedApplyBlockInfo to
     * the new block as side-effect.
     *
     * `baseFun` is typed, the resulting block must be typed as well.
     *
     * Fun is transformed in the following way:
     *  - Ident(f)                                    ==>  Block(Nil, Ident(f))
     *  - Select(qual, f) if (qual is stable)         ==>  Block(Nil, Select(qual, f))
     *  - Select(qual, f) otherwise                   ==>  Block(ValDef(qual$1, qual), Select(qual$1, f))
     *  - TypeApply(fun, targs)                       ==>  Block(Nil or qual$1, TypeApply(fun, targs))
     *  - Select(New(TypeTree()), <init>)             ==>  Block(Nil, Select(New(TypeTree()), <init>))
     *  - Select(New(Select(qual, typeName)), <init>) ==>  Block(Nil, Select(...))     NOTE: qual must be stable in a `new`
     */
    def baseFunBlock(baseFun: Tree): Tree = {
      val isConstr = baseFun.symbol.isConstructor
      val blockTyper = newTyper(context.makeNewScope(tree, context.owner))

      // baseFun1: extract the function from a potential TypeApply
      // funTargs: type arguments on baseFun, used to reconstruct TypeApply in blockWith(Out)Qualifier
      // defaultTargs: type arguments to be used for calling defaultGetters. If the type arguments are given
      //   in the source code, re-use them for default getter. Otherwise infer the default getter's t-args.
      val (baseFun1, funTargs, defaultTargs) = baseFun match {
        case TypeApply(fun, targs) =>
          val targsInSource =
            if (targs.forall(a => context.undetparams contains a.symbol)) Nil
            else targs
          (fun, targs, targsInSource)

        case Select(New(tpt @ TypeTree()), _) if isConstr =>
          val targsInSource = tpt.tpe match {
            case TypeRef(pre, sym, args)
            if (!args.forall(a => context.undetparams contains a.typeSymbol)) =>
              args.map(TypeTree(_))
            case _ =>
              Nil
          }
          (baseFun, Nil, targsInSource)

        case Select(TypeApply(New(TypeTree()), targs), _) if isConstr =>
          val targsInSource =
            if (targs.forall(a => context.undetparams contains a.symbol)) Nil
            else targs
          (baseFun, Nil, targsInSource)

        case _ => (baseFun, Nil, Nil)
      }

      // never used for constructor calls, they always have a stable qualifier
      def blockWithQualifier(qual: Tree, selected: Name) = {
        val sym = blockTyper.context.owner.newValue(unit.freshTermName("qual$"), qual.pos, newFlags = ARTIFACT) setInfo qual.tpe
        blockTyper.context.scope enter sym
        val vd = atPos(sym.pos)(ValDef(sym, qual) setType NoType)
        // it stays in Vegas: SI-5720, SI-5727
        qual changeOwner (blockTyper.context.owner -> sym)

        val newQual = atPos(qual.pos.focus)(blockTyper.typedQualifier(Ident(sym.name)))
        val baseFunTransformed = atPos(baseFun.pos.makeTransparent) {
          // setSymbol below is important because the 'selected' function might be overloaded. by
          // assigning the correct method symbol, typedSelect will just assign the type. the reason
          // to still call 'typed' is to correctly infer singleton types, SI-5259.
          val f = blockTyper.typedOperator(Select(newQual, selected).setSymbol(baseFun1.symbol))
          if (funTargs.isEmpty) f
          else TypeApply(f, funTargs).setType(baseFun.tpe)
        }

        val b = Block(List(vd), baseFunTransformed)
                  .setType(baseFunTransformed.tpe).setPos(baseFun.pos)
        context.namedApplyBlockInfo =
          Some((b, NamedApplyInfo(Some(newQual), defaultTargs, Nil, blockTyper)))
        b
      }

      def blockWithoutQualifier(defaultQual: Option[Tree]) = {
        val b = atPos(baseFun.pos)(Block(Nil, baseFun).setType(baseFun.tpe))
        context.namedApplyBlockInfo =
          Some((b, NamedApplyInfo(defaultQual, defaultTargs, Nil, blockTyper)))
        b
      }

      def moduleQual(pos: Position, classType: Type) = {
        // prefix does 'normalize', which fixes #3384
        val pre = classType.prefix
        if (pre == NoType) {
          None
        } else {
          val module = companionSymbolOf(baseFun.symbol.owner, context)
          if (module == NoSymbol) None
          else {
            val ref = atPos(pos.focus)(gen.mkAttributedRef(pre, module))
            if (module.isStable && pre.isStable)    // fixes #4524. the type checker does the same for
              ref.setType(singleType(pre, module))  // typedSelect, it calls "stabilize" on the result.
            Some(ref)
          }
        }
      }

      baseFun1 match {
        // constructor calls

        case Select(New(tp @ TypeTree()), _) if isConstr =>
          // 'moduleQual' fixes #3338. Same qualifier for selecting the companion object as for the class.
          blockWithoutQualifier(moduleQual(tp.pos, tp.tpe))
        case Select(TypeApply(New(tp @ TypeTree()), _), _) if isConstr =>
          blockWithoutQualifier(moduleQual(tp.pos, tp.tpe))

        case Select(New(tp @ Ident(_)), _) if isConstr =>
          // 'moduleQual' fixes #3344
          blockWithoutQualifier(moduleQual(tp.pos, tp.tpe))
        case Select(TypeApply(New(tp @ Ident(_)), _), _) if isConstr =>
          blockWithoutQualifier(moduleQual(tp.pos, tp.tpe))

        case Select(New(tp @ Select(qual, _)), _) if isConstr =>
          // in `new q.C()', q is always stable
          assert(treeInfo.isExprSafeToInline(qual), qual)
          // 'moduleQual' fixes #2057
          blockWithoutQualifier(moduleQual(tp.pos, tp.tpe))
        case Select(TypeApply(New(tp @ Select(qual, _)), _), _) if isConstr =>
          assert(treeInfo.isExprSafeToInline(qual), qual)
          blockWithoutQualifier(moduleQual(tp.pos, tp.tpe))

        // super constructor calls
        case Select(sp @ Super(_, _), _) if isConstr =>
          // 'moduleQual' fixes #3207. selection of the companion module of the
          // superclass needs to have the same prefix as the superclass.
          blockWithoutQualifier(moduleQual(baseFun.pos, sp.symbol.tpe.firstParent))

        // self constructor calls (in secondary constructors)
        case Select(tp, name) if isConstr =>
          assert(treeInfo.isExprSafeToInline(tp), tp)
          blockWithoutQualifier(moduleQual(tp.pos, tp.tpe))

        // other method calls

        case Ident(_) =>
          blockWithoutQualifier(None)

        case Select(qual, name) =>
          if (treeInfo.isExprSafeToInline(qual))
            blockWithoutQualifier(Some(qual.duplicate))
          else
            blockWithQualifier(qual, name)
      }
    }

    /**
     * For each argument (arg: T), create a local value
     *  x$n: T = arg
     *
     * assumes "args" are typed. owner of the definitions in the block is the owner of
     * the block (see typedBlock), but the symbols have to be entered into the block's scope.
     *
     * For by-name parameters, create a value
     *  x$n: () => T = () => arg
     *
     * For Ident(<unapply-selector>) arguments, no ValDef is created (SI-3353).
     */
    def argValDefs(args: List[Tree], paramTypes: List[Type], blockTyper: Typer): List[Option[ValDef]] = {
      val context = blockTyper.context
<<<<<<< HEAD
      val symPs = map2(args, paramTypes)((arg, tpe) => {
        val byName   = isByNameParamType(tpe)
        val repeated = isScalaRepeatedParamType(tpe)
        val argTpe = (
          if (repeated) arg match {
            case Typed(expr, Ident(tpnme.WILDCARD_STAR)) => expr.tpe
            case _                                       => seqType(arg.tpe)
          }
          else arg.tpe
        ).widen // have to widen or types inferred from literal defaults will be singletons
        val s = context.owner.newValue(unit.freshTermName("x$"), arg.pos, newFlags = ARTIFACT) setInfo (
          if (byName) functionType(Nil, argTpe) else argTpe
        )
        (context.scope.enter(s), byName, repeated)
=======
      val symPs = map2(args, paramTypes)((arg, tpe) => arg match {
        case Ident(nme.SELECTOR_DUMMY) =>
          None // don't create a local ValDef if the argument is <unapply-selector>
        case _ =>
          val byName   = isByNameParamType(tpe)
          val repeated = isScalaRepeatedParamType(tpe)
          val argTpe = (
            if (repeated) arg match {
              case Typed(expr, Ident(tpnme.WILDCARD_STAR)) => expr.tpe
              case _                                       => seqType(arg.tpe)
            }
            else arg.tpe
            ).widen // have to widen or types inferred from literal defaults will be singletons
          val s = context.owner.newValue(unit.freshTermName("x$"), arg.pos) setInfo (
              if (byName) functionType(Nil, argTpe) else argTpe
              )
          Some((context.scope.enter(s), byName, repeated))
>>>>>>> b403234a
      })
      map2(symPs, args) {
        case (None, _) => None
        case (Some((sym, byName, repeated)), arg) =>
          val body =
            if (byName) {
              val res = blockTyper.typed(Function(List(), arg))
              new ChangeOwnerTraverser(context.owner, res.symbol) traverse arg // fixes #2290
              res
            } else {
              new ChangeOwnerTraverser(context.owner, sym) traverse arg // fixes #4502
              if (repeated) arg match {
                case Typed(expr, Ident(tpnme.WILDCARD_STAR)) =>
                  expr
                case _ =>
                  val factory = Select(gen.mkAttributedRef(SeqModule), nme.apply)
                  blockTyper.typed(Apply(factory, List(resetLocalAttrs(arg))))
              } else arg
            }
          Some(atPos(body.pos)(ValDef(sym, body).setType(NoType)))
      }
    }

    // begin transform
    if (isNamedApplyBlock(tree)) {
      context.namedApplyBlockInfo.get._1
    } else tree match {
      // `fun` is typed. `namelessArgs` might be typed or not, if they are types are kept.
      case Apply(fun, namelessArgs) =>
        val transformedFun = transformNamedApplication(typer, mode, pt)(fun, x => x)
        if (transformedFun.isErroneous) setError(tree)
        else {
          assert(isNamedApplyBlock(transformedFun), transformedFun)
          val NamedApplyInfo(qual, targs, vargss, blockTyper) =
            context.namedApplyBlockInfo.get._2
          val Block(stats, funOnly) = transformedFun

          // type the application without names; put the arguments in definition-site order
          val typedApp = doTypedApply(tree, funOnly, reorderArgs(namelessArgs, argPos), mode, pt)
          if (typedApp.isErrorTyped) tree
          else typedApp match {
            // Extract the typed arguments, restore the call-site evaluation order (using
            // ValDef's in the block), change the arguments to these local values.
            case Apply(expr, typedArgs) =>
              // typedArgs: definition-site order
              val formals = formalTypes(expr.tpe.paramTypes, typedArgs.length, removeByName = false, removeRepeated = false)
              // valDefs: call-site order
              val valDefs = argValDefs(reorderArgsInv(typedArgs, argPos),
                                       reorderArgsInv(formals, argPos),
                                       blockTyper)
              // refArgs: definition-site order again
              val refArgs = map3(reorderArgs(valDefs, argPos), formals, typedArgs)((vDefOpt, tpe, origArg) => vDefOpt match {
                case None => origArg
                case Some(vDef) =>
                  val ref = gen.mkAttributedRef(vDef.symbol)
                  atPos(vDef.pos.focus) {
                    // for by-name parameters, the local value is a nullary function returning the argument
                    tpe.typeSymbol match {
                      case ByNameParamClass   => Apply(ref, Nil)
                      case RepeatedParamClass => Typed(ref, Ident(tpnme.WILDCARD_STAR))
                      case _                  => ref
                    }
                  }
              })
              // cannot call blockTyper.typedBlock here, because the method expr might be partially applied only
              val res = blockTyper.doTypedApply(tree, expr, refArgs, mode, pt)
              res.setPos(res.pos.makeTransparent)
              val block = Block(stats ::: valDefs.flatten, res).setType(res.tpe).setPos(tree.pos.makeTransparent)
              context.namedApplyBlockInfo =
                Some((block, NamedApplyInfo(qual, targs, vargss :+ refArgs, blockTyper)))
              block
          }
        }

      case baseFun => // also treats "case TypeApply(fun, targs)" and "case Select(New(..), <init>)"
        baseFunBlock(baseFun)

    }
  }

  def missingParams[T](args: List[T], params: List[Symbol], argName: T => Option[Name] = nameOfNamedArg _): (List[Symbol], Boolean) = {
    val namedArgs = args.dropWhile(arg => {
      val n = argName(arg)
      n.isEmpty || params.forall(p => p.name != n.get)
    })
    val namedParams = params.drop(args.length - namedArgs.length)
    // missing: keep those with a name which doesn't exist in namedArgs
    val missingParams = namedParams.filter(p => namedArgs.forall(arg => {
      val n = argName(arg)
      n.isEmpty || n.get != p.name
    }))
    val allPositional = missingParams.length == namedParams.length
    (missingParams, allPositional)
  }

  /**
   * Extend the argument list `givenArgs` with default arguments. Defaults are added
   * as named arguments calling the corresponding default getter.
   *
   * Example: given
   *   def foo(x: Int = 2, y: String = "def")
   *   foo(y = "lt")
   * the argument list (y = "lt") is transformed to (y = "lt", x = foo$default$1())
   */
  def addDefaults(givenArgs: List[Tree], qual: Option[Tree], targs: List[Tree],
                  previousArgss: List[List[Tree]], params: List[Symbol],
                  pos: scala.reflect.internal.util.Position, context: Context): (List[Tree], List[Symbol]) = {
    if (givenArgs.length < params.length) {
      val (missing, positional) = missingParams(givenArgs, params)
      if (missing forall (_.hasDefault)) {
        val defaultArgs = missing flatMap (p => {
          val defGetter = defaultGetter(p, context)
          // TODO #3649 can create spurious errors when companion object is gone (because it becomes unlinked from scope)
          if (defGetter == NoSymbol) None // prevent crash in erroneous trees, #3649
          else {
            var default1: Tree = qual match {
              case Some(q) => gen.mkAttributedSelect(q.duplicate, defGetter)
              case None    => gen.mkAttributedRef(defGetter)

            }
            default1 = if (targs.isEmpty) default1
                       else TypeApply(default1, targs.map(_.duplicate))
            val default2 = (default1 /: previousArgss)((tree, args) =>
              Apply(tree, args.map(_.duplicate)))
            Some(atPos(pos) {
              if (positional) default2
              else AssignOrNamedArg(Ident(p.name), default2)
            })
          }
        })
        (givenArgs ::: defaultArgs, Nil)
      } else (givenArgs, missing filterNot (_.hasDefault))
    } else (givenArgs, Nil)
  }

  /**
   * For a parameter with default argument, find the method symbol of
   * the default getter.
   */
  def defaultGetter(param: Symbol, context: Context): Symbol = {
    val i = param.owner.paramss.flatten.indexWhere(p => p.name == param.name) + 1
    if (i > 0) {
      val defGetterName = nme.defaultGetterName(param.owner.name, i)
      if (param.owner.isConstructor) {
        val mod = companionSymbolOf(param.owner.owner, context)
        mod.info.member(defGetterName)
      }
      else {
        // isClass also works for methods in objects, owner is the ModuleClassSymbol
        if (param.owner.owner.isClass) {
          // .toInterface: otherwise we get the method symbol of the impl class
          param.owner.owner.toInterface.info.member(defGetterName)
        } else {
          // the owner of the method is another method. find the default
          // getter in the context.
          context.lookup(defGetterName, param.owner.owner)
        }
      }
    } else NoSymbol
  }

  private def savingUndeterminedTParams[T](context: Context)(fn: List[Symbol] => T): T = {
    val savedParams    = context.extractUndetparams()
    val savedReporting = context.ambiguousErrors

    context.setAmbiguousErrors(false)
    try fn(savedParams)
    finally {
      context.setAmbiguousErrors(savedReporting)
      //@M note that we don't get here when an ambiguity was detected (during the computation of res),
      // as errorTree throws an exception
      context.undetparams = savedParams
    }
  }

  /** A full type check is very expensive; let's make sure there's a name
   *  somewhere which could potentially be ambiguous before we go that route.
   */
  private def isAmbiguousAssignment(typer: Typer, param: Symbol, arg: Tree) = {
    import typer.context
    (context isNameInScope param.name) && {
      // for named arguments, check whether the assignment expression would
      // typecheck. if it does, report an ambiguous error.
      val paramtpe = param.tpe.cloneInfo(param)
      // replace type parameters by wildcard. in the below example we need to
      // typecheck (x = 1) with wildcard (not T) so that it succeeds.
      //   def f[T](x: T) = x
      //   var x = 0
      //   f(x = 1)   <<  "x = 1" typechecks with expected type WildcardType
      savingUndeterminedTParams(context) { udp =>
        val subst = new SubstTypeMap(udp, udp map (_ => WildcardType)) {
          override def apply(tp: Type): Type = super.apply(tp match {
            case TypeRef(_, ByNameParamClass, x :: Nil) => x
            case _                                      => tp
          })
        }
        // This throws an exception which is caught in `tryTypedApply` (as it
        // uses `silent`) - unfortunately, tryTypedApply recovers from the
        // exception if you use errorTree(arg, ...) and conforms is allowed as
        // a view (see tryImplicit in Implicits) because it tries to produce a
        // new qualifier (if the old one was P, the new one will be
        // conforms.apply(P)), and if that works, it pretends nothing happened.
        //
        // To make sure tryTypedApply fails, we would like to pass EmptyTree
        // instead of arg, but can't do that because eventually setType(ErrorType)
        // is called, and EmptyTree can only be typed NoType.  Thus we need to
        // disable conforms as a view...
        val errsBefore = reporter.ERROR.count
        try typer.silent { tpr =>
          val res = tpr.typed(arg, subst(paramtpe))
          // better warning for SI-5044: if `silent` was not actually silent give a hint to the user
          // [H]: the reason why `silent` is not silent is because the cyclic reference exception is
          // thrown in a context completely different from `context` here. The exception happens while
          // completing the type, and TypeCompleter is created/run with a non-silent Namer `context`
          // and there is at the moment no way to connect the two unless we go through some global state.
          if (errsBefore < reporter.ERROR.count)
            WarnAfterNonSilentRecursiveInference(param, arg)(context)
          res
        } match {
          case SilentResultValue(t)  => !t.isErroneous // #4041
          case _        => false
        }
        catch {
          // `silent` only catches and returns TypeErrors which are not
          // CyclicReferences.  Fix for #3685
          case cr @ CyclicReference(sym, _) =>
            (sym.name == param.name) && sym.accessedOrSelf.isVariable && {
              NameClashError(sym, arg)(context)
              true
            }
        }
      }
    }
  }

  /**
   * Removes name assignments from args. Additionally, returns an array mapping
   * argument indices from call-site-order to definition-site-order.
   *
   * Verifies that names are not specified twice, positional args don't appear
   * after named ones.
   */
  def removeNames(typer: Typer)(args: List[Tree], params: List[Symbol]): (List[Tree], Array[Int]) = {
    implicit val context0 = typer.context
    // maps indices from (order written by user) to (order of definition)
    val argPos            = Array.fill(args.length)(-1)
    var positionalAllowed = true
    val namelessArgs = mapWithIndex(args) { (arg, argIndex) =>
      arg match {
        case arg @ AssignOrNamedArg(Ident(name), rhs) =>
          def matchesName(param: Symbol) = !param.isSynthetic && (
            (param.name == name) || (param.deprecatedParamName match {
              case Some(`name`) =>
                context0.unit.deprecationWarning(arg.pos,
                  "the parameter name "+ name +" has been deprecated. Use "+ param.name +" instead.")
                true
              case _ => false
            })
          )
          val paramPos = params indexWhere matchesName
          if (paramPos == -1) {
            if (positionalAllowed) {
              argPos(argIndex) = argIndex
              // prevent isNamed from being true when calling doTypedApply recursively,
              // treat the arg as an assignment of type Unit
              Assign(arg.lhs, rhs) setPos arg.pos
            }
            else UnknownParameterNameNamesDefaultError(arg, name)
          }
          else if (argPos contains paramPos) {
            val existingArgIndex = argPos.indexWhere(_ == paramPos)
            val otherName = args(paramPos) match {
              case AssignOrNamedArg(Ident(oName), rhs) if oName != name => Some(oName)
              case _ => None
            }
            DoubleParamNamesDefaultError(arg, name, existingArgIndex+1, otherName)
          } else if (isAmbiguousAssignment(typer, params(paramPos), arg))
            AmbiguousReferenceInNamesDefaultError(arg, name)
          else {
            // if the named argument is on the original parameter
            // position, positional after named is allowed.
            if (argIndex != paramPos)
              positionalAllowed = false
            argPos(argIndex) = paramPos
            rhs
          }
        case _ =>
          argPos(argIndex) = argIndex
          if (positionalAllowed) arg
          else PositionalAfterNamedNamesDefaultError(arg)
      }
    }

    (namelessArgs, argPos)
  }
}<|MERGE_RESOLUTION|>--- conflicted
+++ resolved
@@ -270,22 +270,6 @@
      */
     def argValDefs(args: List[Tree], paramTypes: List[Type], blockTyper: Typer): List[Option[ValDef]] = {
       val context = blockTyper.context
-<<<<<<< HEAD
-      val symPs = map2(args, paramTypes)((arg, tpe) => {
-        val byName   = isByNameParamType(tpe)
-        val repeated = isScalaRepeatedParamType(tpe)
-        val argTpe = (
-          if (repeated) arg match {
-            case Typed(expr, Ident(tpnme.WILDCARD_STAR)) => expr.tpe
-            case _                                       => seqType(arg.tpe)
-          }
-          else arg.tpe
-        ).widen // have to widen or types inferred from literal defaults will be singletons
-        val s = context.owner.newValue(unit.freshTermName("x$"), arg.pos, newFlags = ARTIFACT) setInfo (
-          if (byName) functionType(Nil, argTpe) else argTpe
-        )
-        (context.scope.enter(s), byName, repeated)
-=======
       val symPs = map2(args, paramTypes)((arg, tpe) => arg match {
         case Ident(nme.SELECTOR_DUMMY) =>
           None // don't create a local ValDef if the argument is <unapply-selector>
@@ -299,11 +283,10 @@
             }
             else arg.tpe
             ).widen // have to widen or types inferred from literal defaults will be singletons
-          val s = context.owner.newValue(unit.freshTermName("x$"), arg.pos) setInfo (
+          val s = context.owner.newValue(unit.freshTermName("x$"), arg.pos, newFlags = ARTIFACT) setInfo (
               if (byName) functionType(Nil, argTpe) else argTpe
               )
           Some((context.scope.enter(s), byName, repeated))
->>>>>>> b403234a
       })
       map2(symPs, args) {
         case (None, _) => None
