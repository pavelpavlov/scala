<<<<<<< HEAD
((x: String) => {
  <artifact> val x$1 = x;
  <artifact> val x$2 = x;
=======
((x: Predef.String) => {
  val x$1 = x;
  val x$2 = x;
>>>>>>> db5919a7
  Test.this.test(x$2, x$1)
})<|MERGE_RESOLUTION|>--- conflicted
+++ resolved
@@ -1,11 +1,5 @@
-<<<<<<< HEAD
-((x: String) => {
+((x: Predef.String) => {
   <artifact> val x$1 = x;
   <artifact> val x$2 = x;
-=======
-((x: Predef.String) => {
-  val x$1 = x;
-  val x$2 = x;
->>>>>>> db5919a7
   Test.this.test(x$2, x$1)
 })